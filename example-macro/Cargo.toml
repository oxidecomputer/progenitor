[package]
name = "example-macro"
version = "0.0.1"
authors = ["Adam H. Leventhal <ahl@oxidecomputer.com>"]
edition = "2021"

[dependencies]
chrono = { version = "0.4", features = ["serde"] }
progenitor = { path = "../progenitor" }
<<<<<<< HEAD
reqwest = { version = "0.11.16", features = ["json", "stream", "multipart"] }
schemars = { version = "0.8.12", features = ["uuid1"] }
=======
reqwest = { version = "0.11.27", features = ["json", "stream"] }
schemars = { version = "0.8.16", features = ["uuid1"] }
>>>>>>> 7aa3cc51
serde = { version = "1.0", features = ["derive"] }
uuid = { version = "1.8", features = ["serde", "v4"] }<|MERGE_RESOLUTION|>--- conflicted
+++ resolved
@@ -5,14 +5,10 @@
 edition = "2021"
 
 [dependencies]
+
+serde = { version = "1.0", features = ["derive"] }
 chrono = { version = "0.4", features = ["serde"] }
 progenitor = { path = "../progenitor" }
-<<<<<<< HEAD
-reqwest = { version = "0.11.16", features = ["json", "stream", "multipart"] }
-schemars = { version = "0.8.12", features = ["uuid1"] }
-=======
-reqwest = { version = "0.11.27", features = ["json", "stream"] }
+reqwest = { version = "0.11.27", features = ["json", "stream", "multipart"] }
 schemars = { version = "0.8.16", features = ["uuid1"] }
->>>>>>> 7aa3cc51
-serde = { version = "1.0", features = ["derive"] }
 uuid = { version = "1.8", features = ["serde", "v4"] }