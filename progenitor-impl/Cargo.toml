[package]
name = "progenitor-impl"
version = "0.1.2-dev"
edition = "2021"
license = "MPL-2.0"
repository = "https://github.com/oxidecomputer/progenitor.git"
description = "An OpenAPI client generator - core implementation"

[dependencies]
heck = "0.4.0"
getopts = "0.2"
indexmap = "1.9"
openapiv3 = "1.0.0"
proc-macro2 = "1.0"
quote = "1.0"
regex = "1.5"
rustfmt-wrapper = "0.2.0"
schemars = { version = "0.8.10", features = ["chrono", "uuid1"] }
serde = { version = "1.0", features = ["derive"] }
serde_json = "1.0"
syn = { version = "1.0", features = ["parsing"] }
thiserror = "1.0"
<<<<<<< HEAD
=======
# To publish, use a numbered version
#typify = "0.0.9"
>>>>>>> 03e2cfad
typify = { git = "https://github.com/oxidecomputer/typify" }
unicode-ident = "1.0.0"

[dev-dependencies]
dropshot = { git = "https://github.com/oxidecomputer/dropshot", default-features = false }
expectorate = "1.0"
http = "0.2.8"
hyper = "0.14.19"<|MERGE_RESOLUTION|>--- conflicted
+++ resolved
@@ -20,11 +20,7 @@
 serde_json = "1.0"
 syn = { version = "1.0", features = ["parsing"] }
 thiserror = "1.0"
-<<<<<<< HEAD
-=======
 # To publish, use a numbered version
-#typify = "0.0.9"
->>>>>>> 03e2cfad
 typify = { git = "https://github.com/oxidecomputer/typify" }
 unicode-ident = "1.0.0"
 
