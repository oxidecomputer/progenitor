--- conflicted
+++ resolved
@@ -24,34 +24,22 @@
 unicode-ident = { workspace = true }
 
 [dev-dependencies]
-<<<<<<< HEAD
-base64 = "0.21"
-clap = { version = "4.4", features = ["derive", "string", "env"] }
-chrono = { version = "0.4", features = ["serde"] }
-dropshot = { git = "https://github.com/oxidecomputer/dropshot", default-features = false }
-expectorate = "1.1"
-futures = "0.3.27"
-http = "0.2.9"
-hyper = "0.14.27"
-progenitor-client = { path = "../progenitor-client" }
-rand = "0.8"
-regress = "0.7.1"
-reqwest = { version = "0.11.22", features = ["json", "stream"] }
-rustfmt-wrapper = "0.2.1"
-serde_yaml = "0.9"
-serde_json = "1.0.108"
-test-progenitor-compilation = { path = "../test-progenitor-compilation" }
-uuid = { version = "1.6", features = ["serde", "v4"] }
-=======
+anyhow = { workspace = true }
+base64 = { workspace = true }
+chrono = { workspace = true }
+clap = { workspace = true }
 dropshot = { workspace = true }
 expectorate = { workspace = true }
 futures = { workspace = true }
 http = { workspace = true }
 hyper = { workspace = true }
 progenitor-client = { workspace = true }
+rand = { workspace = true }
+regress = { workspace = true }
 reqwest = { workspace = true }
 rustfmt-wrapper = { workspace = true }
 semver = { workspace = true }
 serde_yaml = { workspace = true }
+test-progenitor-compilation = { path = "../test-progenitor-compilation" }
 tokio = { workspace = true }
->>>>>>> 77bcb82c
+uuid = { workspace = true }