[package]
name = "progenitor-impl"
version = "0.2.1-dev"
edition = "2021"
license = "MPL-2.0"
description = "An OpenAPI client generator - core implementation"
repository = "https://github.com/oxidecomputer/progenitor.git"
readme = "../README.md"

[dependencies]
heck = "0.4.1"
getopts = "0.2"
indexmap = "1.9"
openapiv3 = "1.0.0"
proc-macro2 = "1.0"
quote = "1.0"
regex = "1.7"
rustfmt-wrapper = "0.2.0"
schemars = { version = "0.8.12", features = ["chrono", "uuid1"] }
serde = { version = "1.0", features = ["derive"] }
serde_json = "1.0"
syn = { version = "1.0", features = ["parsing"] }
thiserror = "1.0"
# To publish, use a numbered version
#typify = "0.0.10"
typify = { git = "https://github.com/oxidecomputer/typify" }
unicode-ident = "1.0.8"

[dev-dependencies]
dropshot = { git = "https://github.com/oxidecomputer/dropshot", default-features = false }
expectorate = "1.0"
http = "0.2.9"
<<<<<<< HEAD
hyper = "0.14.24"
serde_yaml = "0.9"
serde_json = "1.0.91"
=======
hyper = "0.14.25"
serde_yaml = "0.9"
>>>>>>> ebc18cc6
<|MERGE_RESOLUTION|>--- conflicted
+++ resolved
@@ -30,11 +30,6 @@
 dropshot = { git = "https://github.com/oxidecomputer/dropshot", default-features = false }
 expectorate = "1.0"
 http = "0.2.9"
-<<<<<<< HEAD
-hyper = "0.14.24"
-serde_yaml = "0.9"
-serde_json = "1.0.91"
-=======
 hyper = "0.14.25"
 serde_yaml = "0.9"
->>>>>>> ebc18cc6
+serde_json = "1.0.91"