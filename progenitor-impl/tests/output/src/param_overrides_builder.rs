#[allow(unused_imports)]
use progenitor_client::{encode_path, ClientHooks, OperationInfo, RequestBuilderExt};
#[allow(unused_imports)]
pub use progenitor_client::{ByteStream, ClientInfo, Error, ResponseValue};
/// Types used as operation parameters and responses.
#[allow(clippy::all)]
pub mod types {
    /// Error types.
    pub mod error {
        /// Error from a `TryFrom` or `FromStr` implementation.
        pub struct ConversionError(::std::borrow::Cow<'static, str>);
        impl ::std::error::Error for ConversionError {}
        impl ::std::fmt::Display for ConversionError {
            fn fmt(&self, f: &mut ::std::fmt::Formatter<'_>) -> Result<(), ::std::fmt::Error> {
                ::std::fmt::Display::fmt(&self.0, f)
            }
        }

        impl ::std::fmt::Debug for ConversionError {
            fn fmt(&self, f: &mut ::std::fmt::Formatter<'_>) -> Result<(), ::std::fmt::Error> {
                ::std::fmt::Debug::fmt(&self.0, f)
            }
        }

        impl From<&'static str> for ConversionError {
            fn from(value: &'static str) -> Self {
                Self(value.into())
            }
        }

        impl From<String> for ConversionError {
            fn from(value: String) -> Self {
                Self(value.into())
            }
        }
    }
}

#[derive(Clone, Debug)]
///Client for Parameter override test
///
///Minimal API for testing parameter overrides
///
///Version: v1
pub struct Client {
    pub(crate) baseurl: String,
    pub(crate) client: reqwest::Client,
}

impl Client {
    /// Create a new client.
    ///
    /// `baseurl` is the base URL provided to the internal
    /// `reqwest::Client`, and should include a scheme and hostname,
    /// as well as port and a path stem if applicable.
    pub fn new(baseurl: &str) -> Self {
        #[cfg(not(target_arch = "wasm32"))]
        let client = {
            let dur = std::time::Duration::from_secs(15);
            reqwest::ClientBuilder::new()
                .connect_timeout(dur)
                .timeout(dur)
        };
        #[cfg(target_arch = "wasm32")]
        let client = reqwest::ClientBuilder::new();
        Self::new_with_client(baseurl, client.build().unwrap())
    }

    /// Construct a new client with an existing `reqwest::Client`,
    /// allowing more control over its configuration.
    ///
    /// `baseurl` is the base URL provided to the internal
    /// `reqwest::Client`, and should include a scheme and hostname,
    /// as well as port and a path stem if applicable.
    pub fn new_with_client(baseurl: &str, client: reqwest::Client) -> Self {
        Self {
            baseurl: baseurl.to_string(),
            client,
        }
    }
}

impl ClientInfo<()> for Client {
    fn api_version() -> &'static str {
        "v1"
    }

    fn baseurl(&self) -> &str {
        self.baseurl.as_str()
    }

    fn client(&self) -> &reqwest::Client {
        &self.client
    }

    fn inner(&self) -> &() {
        &()
    }
}

impl ClientHooks<()> for &Client {}
impl Client {
    ///Gets a key
    ///
    ///Sends a `GET` request to `/key`
    ///
    ///Arguments:
    /// - `key`: The same key parameter that overlaps with the path level
    ///   parameter
    /// - `unique_key`: A key parameter that will not be overridden by the path
    ///   spec
    ///```ignore
    /// let response = client.key_get()
    ///    .key(key)
    ///    .unique_key(unique_key)
    ///    .send()
    ///    .await;
    /// ```
    pub fn key_get(&self) -> builder::KeyGet {
        builder::KeyGet::new(self)
    }
}

/// Types for composing operation parameters.
#[allow(clippy::all)]
pub mod builder {
    use super::types;
    #[allow(unused_imports)]
    use super::{
        encode_path, ByteStream, ClientHooks, ClientInfo, Error, OperationInfo, RequestBuilderExt,
        ResponseValue,
    };
    pub mod built {
        use super::super::types;
        #[allow(unused_imports)]
        use super::super::{
            encode_path, ByteStream, Error, HeaderMap, HeaderValue, RequestBuilderExt,
            ResponseValue,
        };
        pub struct KeyGet<'a> {
            pub(crate) client: &'a super::super::Client,
            pub(crate) request: reqwest::RequestBuilder,
        }

        impl<'a> KeyGet<'a> {
            pub async fn send(self) -> Result<ResponseValue<()>, Error<()>> {
                let Self { client, request } = self;
                #[allow(unused_mut)]
                let mut request = request.build()?;
                let result = client.client.execute(request).await;
                let response = result?;
                match response.status().as_u16() {
                    200u16 => Ok(ResponseValue::empty(response)),
                    _ => Err(Error::UnexpectedResponse(response)),
                }
            }
            pub fn map_request<F>(self, f: F) -> Self
            where
                F: Fn(reqwest::RequestBuilder) -> reqwest::RequestBuilder,
            {
                Self {
                    client: self.client,
                    request: f(self.request),
                }
            }
        }
    }

    ///Builder for [`Client::key_get`]
    ///
    ///[`Client::key_get`]: super::Client::key_get
    #[derive(Debug, Clone)]
    pub struct KeyGet<'a> {
        client: &'a super::Client,
        key: Result<Option<bool>, String>,
        unique_key: Result<Option<::std::string::String>, String>,
    }

    impl<'a> KeyGet<'a> {
        pub fn new(client: &'a super::Client) -> Self {
            Self {
                client: client,
                key: Ok(None),
                unique_key: Ok(None),
            }
        }

        pub fn key<V>(mut self, value: V) -> Self
        where
            V: std::convert::TryInto<bool>,
        {
            self.key = value
                .try_into()
                .map(Some)
                .map_err(|_| "conversion to `bool` for key failed".to_string());
            self
        }

        pub fn unique_key<V>(mut self, value: V) -> Self
        where
            V: std::convert::TryInto<::std::string::String>,
        {
            self.unique_key = value.try_into().map(Some).map_err(|_| {
                "conversion to `:: std :: string :: String` for unique_key failed".to_string()
            });
            self
        }

        ///Sends a `GET` request to `/key`
        pub async fn send(self) -> Result<ResponseValue<()>, Error<()>> {
            self.build()?.send().await
        }

        pub fn build(self) -> Result<built::KeyGet<'a>, Error<()>> {
            let Self {
                client,
                key,
                unique_key,
            } = self;
            let key = key.map_err(Error::InvalidRequest)?;
            let unique_key = unique_key.map_err(Error::InvalidRequest)?;
<<<<<<< HEAD
            let request = {
                let url = format!("{}/key", client.baseurl,);
                client
                    .client
                    .get(url)
                    .query(&progenitor_client::QueryParam::new("key", &key))
                    .query(&progenitor_client::QueryParam::new(
                        "uniqueKey",
                        &unique_key,
                    ))
            };
            Ok(built::KeyGet {
                client: client,
                request,
            })
=======
            let url = format!("{}/key", client.baseurl,);
            let mut header_map = ::reqwest::header::HeaderMap::with_capacity(1usize);
            header_map.append(
                ::reqwest::header::HeaderName::from_static("api-version"),
                ::reqwest::header::HeaderValue::from_static(super::Client::api_version()),
            );
            #[allow(unused_mut)]
            let mut request = client
                .client
                .get(url)
                .query(&progenitor_client::QueryParam::new("key", &key))
                .query(&progenitor_client::QueryParam::new(
                    "uniqueKey",
                    &unique_key,
                ))
                .headers(header_map)
                .build()?;
            let info = OperationInfo {
                operation_id: "key_get",
            };
            client.pre(&mut request, &info).await?;
            let result = client.exec(request, &info).await;
            client.post(&result, &info).await?;
            let response = result?;
            match response.status().as_u16() {
                200u16 => Ok(ResponseValue::empty(response)),
                _ => Err(Error::UnexpectedResponse(response)),
            }
>>>>>>> cd33fb4f
        }
    }
}

/// Items consumers will typically use such as the Client.
pub mod prelude {
    pub use self::super::Client;
}<|MERGE_RESOLUTION|>--- conflicted
+++ resolved
@@ -134,8 +134,8 @@
         use super::super::types;
         #[allow(unused_imports)]
         use super::super::{
-            encode_path, ByteStream, Error, HeaderMap, HeaderValue, RequestBuilderExt,
-            ResponseValue,
+            encode_path, ByteStream, ClientHooks, ClientInfo, Error, OperationInfo,
+            RequestBuilderExt, ResponseValue,
         };
         pub struct KeyGet<'a> {
             pub(crate) client: &'a super::super::Client,
@@ -147,7 +147,12 @@
                 let Self { client, request } = self;
                 #[allow(unused_mut)]
                 let mut request = request.build()?;
-                let result = client.client.execute(request).await;
+                let info = OperationInfo {
+                    operation_id: "key_get",
+                };
+                client.pre(&mut request, &info).await?;
+                let result = client.exec(request, &info).await;
+                client.post(&result, &info).await?;
                 let response = result?;
                 match response.status().as_u16() {
                     200u16 => Ok(ResponseValue::empty(response)),
@@ -219,9 +224,13 @@
             } = self;
             let key = key.map_err(Error::InvalidRequest)?;
             let unique_key = unique_key.map_err(Error::InvalidRequest)?;
-<<<<<<< HEAD
             let request = {
                 let url = format!("{}/key", client.baseurl,);
+                let mut header_map = ::reqwest::header::HeaderMap::with_capacity(1usize);
+                header_map.append(
+                    ::reqwest::header::HeaderName::from_static("api-version"),
+                    ::reqwest::header::HeaderValue::from_static(super::Client::api_version()),
+                );
                 client
                     .client
                     .get(url)
@@ -230,41 +239,12 @@
                         "uniqueKey",
                         &unique_key,
                     ))
+                    .headers(header_map)
             };
             Ok(built::KeyGet {
                 client: client,
                 request,
             })
-=======
-            let url = format!("{}/key", client.baseurl,);
-            let mut header_map = ::reqwest::header::HeaderMap::with_capacity(1usize);
-            header_map.append(
-                ::reqwest::header::HeaderName::from_static("api-version"),
-                ::reqwest::header::HeaderValue::from_static(super::Client::api_version()),
-            );
-            #[allow(unused_mut)]
-            let mut request = client
-                .client
-                .get(url)
-                .query(&progenitor_client::QueryParam::new("key", &key))
-                .query(&progenitor_client::QueryParam::new(
-                    "uniqueKey",
-                    &unique_key,
-                ))
-                .headers(header_map)
-                .build()?;
-            let info = OperationInfo {
-                operation_id: "key_get",
-            };
-            client.pre(&mut request, &info).await?;
-            let result = client.exec(request, &info).await;
-            client.post(&result, &info).await?;
-            let response = result?;
-            match response.status().as_u16() {
-                200u16 => Ok(ResponseValue::empty(response)),
-                _ => Err(Error::UnexpectedResponse(response)),
-            }
->>>>>>> cd33fb4f
         }
     }
 }
