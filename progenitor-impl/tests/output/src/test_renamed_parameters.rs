#[allow(unused_imports)]
use progenitor_client::{encode_path, ClientHooks, OperationInfo, RequestBuilderExt};
#[allow(unused_imports)]
pub use progenitor_client::{ByteStream, ClientInfo, Error, ResponseValue};
/// Types used as operation parameters and responses.
#[allow(clippy::all)]
pub mod types {
    /// Error types.
    pub mod error {
        /// Error from a `TryFrom` or `FromStr` implementation.
        pub struct ConversionError(::std::borrow::Cow<'static, str>);
        impl ::std::error::Error for ConversionError {}
        impl ::std::fmt::Display for ConversionError {
            fn fmt(&self, f: &mut ::std::fmt::Formatter<'_>) -> Result<(), ::std::fmt::Error> {
                ::std::fmt::Display::fmt(&self.0, f)
            }
        }

        impl ::std::fmt::Debug for ConversionError {
            fn fmt(&self, f: &mut ::std::fmt::Formatter<'_>) -> Result<(), ::std::fmt::Error> {
                ::std::fmt::Debug::fmt(&self.0, f)
            }
        }

        impl From<&'static str> for ConversionError {
            fn from(value: &'static str) -> Self {
                Self(value.into())
            }
        }

        impl From<String> for ConversionError {
            fn from(value: String) -> Self {
                Self(value.into())
            }
        }
    }

    ///Error information from a response.
    ///
    /// <details><summary>JSON schema</summary>
    ///
    /// ```json
    ///{
    ///  "description": "Error information from a response.",
    ///  "type": "object",
    ///  "required": [
    ///    "message",
    ///    "request_id"
    ///  ],
    ///  "properties": {
    ///    "error_code": {
    ///      "type": "string"
    ///    },
    ///    "message": {
    ///      "type": "string"
    ///    },
    ///    "request_id": {
    ///      "type": "string"
    ///    }
    ///  }
    ///}
    /// ```
    /// </details>
    #[derive(:: serde :: Deserialize, :: serde :: Serialize, Clone, Debug)]
    pub struct Error {
        #[serde(default, skip_serializing_if = "::std::option::Option::is_none")]
        pub error_code: ::std::option::Option<::std::string::String>,
        pub message: ::std::string::String,
        pub request_id: ::std::string::String,
    }

    impl ::std::convert::From<&Error> for Error {
        fn from(value: &Error) -> Self {
            value.clone()
        }
    }
}

#[derive(Clone, Debug)]
///Client for pagination-demo
///
///Version: 9000.0.0
pub struct Client {
    pub(crate) baseurl: String,
    pub(crate) client: reqwest::Client,
}

impl Client {
    /// Create a new client.
    ///
    /// `baseurl` is the base URL provided to the internal
    /// `reqwest::Client`, and should include a scheme and hostname,
    /// as well as port and a path stem if applicable.
    pub fn new(baseurl: &str) -> Self {
        #[cfg(not(target_arch = "wasm32"))]
        let client = {
            let dur = std::time::Duration::from_secs(15);
            reqwest::ClientBuilder::new()
                .connect_timeout(dur)
                .timeout(dur)
        };
        #[cfg(target_arch = "wasm32")]
        let client = reqwest::ClientBuilder::new();
        Self::new_with_client(baseurl, client.build().unwrap())
    }

    /// Construct a new client with an existing `reqwest::Client`,
    /// allowing more control over its configuration.
    ///
    /// `baseurl` is the base URL provided to the internal
    /// `reqwest::Client`, and should include a scheme and hostname,
    /// as well as port and a path stem if applicable.
    pub fn new_with_client(baseurl: &str, client: reqwest::Client) -> Self {
        Self {
            baseurl: baseurl.to_string(),
            client,
        }
    }
}

impl ClientInfo<()> for Client {
    fn api_version() -> &'static str {
        "9000.0.0"
    }

    fn baseurl(&self) -> &str {
        self.baseurl.as_str()
    }

    fn client(&self) -> &reqwest::Client {
        &self.client
    }

    fn inner(&self) -> &() {
        &()
    }
}

impl ClientHooks<()> for &Client {}
#[allow(clippy::all)]
#[allow(elided_named_lifetimes)]
impl Client {
    ///Sends a `GET` request to `/{ref}/{type}/{trait}`
    pub async fn renamed_parameters<'a>(
        &'a self,
        ref_: &'a str,
        type_: &'a str,
        trait_: &'a str,
        if_: &'a str,
        in_: &'a str,
        use_: &'a str,
    ) -> Result<ResponseValue<()>, Error<types::Error>> {
<<<<<<< HEAD
        #[allow(unused_mut)]
        let mut request = {
            let url = format!(
                "{}/{}/{}/{}",
                self.baseurl,
                encode_path(&ref_.to_string()),
                encode_path(&type_.to_string()),
                encode_path(&trait_.to_string()),
            );
            self.client
                .get(url)
                .header(
                    reqwest::header::ACCEPT,
                    reqwest::header::HeaderValue::from_static("application/json"),
                )
                .query(&progenitor_client::QueryParam::new("if", &if_))
                .query(&progenitor_client::QueryParam::new("in", &in_))
                .query(&progenitor_client::QueryParam::new("use", &use_))
        }

        .build()?;
        let result = self.client.execute(request).await;
=======
        let url = format!(
            "{}/{}/{}/{}",
            self.baseurl,
            encode_path(&ref_.to_string()),
            encode_path(&type_.to_string()),
            encode_path(&trait_.to_string()),
        );
        let mut header_map = ::reqwest::header::HeaderMap::with_capacity(1usize);
        header_map.append(
            ::reqwest::header::HeaderName::from_static("api-version"),
            ::reqwest::header::HeaderValue::from_static(Self::api_version()),
        );
        #[allow(unused_mut)]
        let mut request = self
            .client
            .get(url)
            .header(
                ::reqwest::header::ACCEPT,
                ::reqwest::header::HeaderValue::from_static("application/json"),
            )
            .query(&progenitor_client::QueryParam::new("if", &if_))
            .query(&progenitor_client::QueryParam::new("in", &in_))
            .query(&progenitor_client::QueryParam::new("use", &use_))
            .headers(header_map)
            .build()?;
        let info = OperationInfo {
            operation_id: "renamed_parameters",
        };
        self.pre(&mut request, &info).await?;
        let result = self.exec(request, &info).await;
        self.post(&result, &info).await?;
>>>>>>> cd33fb4f
        let response = result?;
        match response.status().as_u16() {
            204u16 => Ok(ResponseValue::empty(response)),
            400u16..=499u16 => Err(Error::ErrorResponse(
                ResponseValue::from_response(response).await?,
            )),
            500u16..=599u16 => Err(Error::ErrorResponse(
                ResponseValue::from_response(response).await?,
            )),
            _ => Err(Error::UnexpectedResponse(response)),
        }
    }
}

/// Items consumers will typically use such as the Client.
pub mod prelude {
    #[allow(unused_imports)]
    pub use super::Client;
}<|MERGE_RESOLUTION|>--- conflicted
+++ resolved
@@ -150,7 +150,6 @@
         in_: &'a str,
         use_: &'a str,
     ) -> Result<ResponseValue<()>, Error<types::Error>> {
-<<<<<<< HEAD
         #[allow(unused_mut)]
         let mut request = {
             let url = format!(
@@ -160,52 +159,30 @@
                 encode_path(&type_.to_string()),
                 encode_path(&trait_.to_string()),
             );
+            let mut header_map = ::reqwest::header::HeaderMap::with_capacity(1usize);
+            header_map.append(
+                ::reqwest::header::HeaderName::from_static("api-version"),
+                ::reqwest::header::HeaderValue::from_static(Self::api_version()),
+            );
             self.client
                 .get(url)
                 .header(
-                    reqwest::header::ACCEPT,
-                    reqwest::header::HeaderValue::from_static("application/json"),
+                    ::reqwest::header::ACCEPT,
+                    ::reqwest::header::HeaderValue::from_static("application/json"),
                 )
                 .query(&progenitor_client::QueryParam::new("if", &if_))
                 .query(&progenitor_client::QueryParam::new("in", &in_))
                 .query(&progenitor_client::QueryParam::new("use", &use_))
+                .headers(header_map)
         }
 
         .build()?;
-        let result = self.client.execute(request).await;
-=======
-        let url = format!(
-            "{}/{}/{}/{}",
-            self.baseurl,
-            encode_path(&ref_.to_string()),
-            encode_path(&type_.to_string()),
-            encode_path(&trait_.to_string()),
-        );
-        let mut header_map = ::reqwest::header::HeaderMap::with_capacity(1usize);
-        header_map.append(
-            ::reqwest::header::HeaderName::from_static("api-version"),
-            ::reqwest::header::HeaderValue::from_static(Self::api_version()),
-        );
-        #[allow(unused_mut)]
-        let mut request = self
-            .client
-            .get(url)
-            .header(
-                ::reqwest::header::ACCEPT,
-                ::reqwest::header::HeaderValue::from_static("application/json"),
-            )
-            .query(&progenitor_client::QueryParam::new("if", &if_))
-            .query(&progenitor_client::QueryParam::new("in", &in_))
-            .query(&progenitor_client::QueryParam::new("use", &use_))
-            .headers(header_map)
-            .build()?;
         let info = OperationInfo {
             operation_id: "renamed_parameters",
         };
         self.pre(&mut request, &info).await?;
         let result = self.exec(request, &info).await;
         self.post(&result, &info).await?;
->>>>>>> cd33fb4f
         let response = result?;
         match response.status().as_u16() {
             204u16 => Ok(ResponseValue::empty(response)),
