--- conflicted
+++ resolved
@@ -151,7 +151,6 @@
         in_: &'a str,
         use_: &'a str,
     ) -> Result<ResponseValue<()>, Error<types::Error>> {
-<<<<<<< HEAD
         #[allow(unused_mut)]
         let mut request = {
             let url = format!(
@@ -161,41 +160,18 @@
                 encode_path(&type_.to_string()),
                 encode_path(&trait_.to_string()),
             );
-            let mut query = Vec::with_capacity(3usize);
-            query.push(("if", if_.to_string()));
-            query.push(("in", in_.to_string()));
-            query.push(("use", use_.to_string()));
             self.client
                 .get(url)
                 .header(
                     reqwest::header::ACCEPT,
                     reqwest::header::HeaderValue::from_static("application/json"),
                 )
-                .query(&query)
+                .query(&progenitor_client::QueryParam::new("if", &if_))
+                .query(&progenitor_client::QueryParam::new("in", &in_))
+                .query(&progenitor_client::QueryParam::new("use", &use_))
         }
 
         .build()?;
-=======
-        let url = format!(
-            "{}/{}/{}/{}",
-            self.baseurl,
-            encode_path(&ref_.to_string()),
-            encode_path(&type_.to_string()),
-            encode_path(&trait_.to_string()),
-        );
-        #[allow(unused_mut)]
-        let mut request = self
-            .client
-            .get(url)
-            .header(
-                reqwest::header::ACCEPT,
-                reqwest::header::HeaderValue::from_static("application/json"),
-            )
-            .query(&progenitor_client::QueryParam::new("if", &if_))
-            .query(&progenitor_client::QueryParam::new("in", &in_))
-            .query(&progenitor_client::QueryParam::new("use", &use_))
-            .build()?;
->>>>>>> 514a0b26
         let result = self.client.execute(request).await;
         let response = result?;
         match response.status().as_u16() {
