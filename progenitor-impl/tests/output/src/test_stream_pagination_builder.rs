--- conflicted
+++ resolved
@@ -370,8 +370,8 @@
         use super::super::types;
         #[allow(unused_imports)]
         use super::super::{
-            encode_path, ByteStream, Error, HeaderMap, HeaderValue, RequestBuilderExt,
-            ResponseValue,
+            encode_path, ByteStream, ClientHooks, ClientInfo, Error, OperationInfo,
+            RequestBuilderExt, ResponseValue,
         };
         pub struct PaginatedU32s<'a> {
             pub(crate) client: &'a super::super::Client,
@@ -385,7 +385,12 @@
                 let Self { client, request } = self;
                 #[allow(unused_mut)]
                 let mut request = request.build()?;
-                let result = client.client.execute(request).await;
+                let info = OperationInfo {
+                    operation_id: "paginated_u32s",
+                };
+                client.pre(&mut request, &info).await?;
+                let result = client.exec(request, &info).await;
+                client.post(&result, &info).await?;
                 let response = result?;
                 match response.status().as_u16() {
                     200u16 => ResponseValue::from_response(response).await,
@@ -464,66 +469,31 @@
             } = self;
             let limit = limit.map_err(Error::InvalidRequest)?;
             let page_token = page_token.map_err(Error::InvalidRequest)?;
-<<<<<<< HEAD
             let request = {
                 let url = format!("{}/", client.baseurl,);
+                let mut header_map = ::reqwest::header::HeaderMap::with_capacity(1usize);
+                header_map.append(
+                    ::reqwest::header::HeaderName::from_static("api-version"),
+                    ::reqwest::header::HeaderValue::from_static(super::Client::api_version()),
+                );
                 client
                     .client
                     .get(url)
                     .header(
-                        reqwest::header::ACCEPT,
-                        reqwest::header::HeaderValue::from_static("application/json"),
+                        ::reqwest::header::ACCEPT,
+                        ::reqwest::header::HeaderValue::from_static("application/json"),
                     )
                     .query(&progenitor_client::QueryParam::new("limit", &limit))
                     .query(&progenitor_client::QueryParam::new(
                         "page_token",
                         &page_token,
                     ))
+                    .headers(header_map)
             };
             Ok(built::PaginatedU32s {
                 client: client,
                 request,
             })
-=======
-            let url = format!("{}/", client.baseurl,);
-            let mut header_map = ::reqwest::header::HeaderMap::with_capacity(1usize);
-            header_map.append(
-                ::reqwest::header::HeaderName::from_static("api-version"),
-                ::reqwest::header::HeaderValue::from_static(super::Client::api_version()),
-            );
-            #[allow(unused_mut)]
-            let mut request = client
-                .client
-                .get(url)
-                .header(
-                    ::reqwest::header::ACCEPT,
-                    ::reqwest::header::HeaderValue::from_static("application/json"),
-                )
-                .query(&progenitor_client::QueryParam::new("limit", &limit))
-                .query(&progenitor_client::QueryParam::new(
-                    "page_token",
-                    &page_token,
-                ))
-                .headers(header_map)
-                .build()?;
-            let info = OperationInfo {
-                operation_id: "paginated_u32s",
-            };
-            client.pre(&mut request, &info).await?;
-            let result = client.exec(request, &info).await;
-            client.post(&result, &info).await?;
-            let response = result?;
-            match response.status().as_u16() {
-                200u16 => ResponseValue::from_response(response).await,
-                400u16..=499u16 => Err(Error::ErrorResponse(
-                    ResponseValue::from_response(response).await?,
-                )),
-                500u16..=599u16 => Err(Error::ErrorResponse(
-                    ResponseValue::from_response(response).await?,
-                )),
-                _ => Err(Error::UnexpectedResponse(response)),
-            }
->>>>>>> cd33fb4f
         }
 
         ///Streams `GET` requests to `/`
