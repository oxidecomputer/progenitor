#![allow(elided_named_lifetimes)]
#[allow(unused_imports)]
use progenitor_client::{encode_path, ClientHooks, OperationInfo, RequestBuilderExt};
#[allow(unused_imports)]
pub use progenitor_client::{ByteStream, ClientInfo, Error, ResponseValue};
/// Types used as operation parameters and responses.
#[allow(clippy::all)]
pub mod types {
    /// Error types.
    pub mod error {
        /// Error from a `TryFrom` or `FromStr` implementation.
        pub struct ConversionError(::std::borrow::Cow<'static, str>);
        impl ::std::error::Error for ConversionError {}
        impl ::std::fmt::Display for ConversionError {
            fn fmt(&self, f: &mut ::std::fmt::Formatter<'_>) -> Result<(), ::std::fmt::Error> {
                ::std::fmt::Display::fmt(&self.0, f)
            }
        }

        impl ::std::fmt::Debug for ConversionError {
            fn fmt(&self, f: &mut ::std::fmt::Formatter<'_>) -> Result<(), ::std::fmt::Error> {
                ::std::fmt::Debug::fmt(&self.0, f)
            }
        }

        impl From<&'static str> for ConversionError {
            fn from(value: &'static str) -> Self {
                Self(value.into())
            }
        }

        impl From<String> for ConversionError {
            fn from(value: String) -> Self {
                Self(value.into())
            }
        }
    }

    ///`GetThingOrThingsId`
    ///
    /// <details><summary>JSON schema</summary>
    ///
    /// ```json
    ///{
    ///  "oneOf": [
    ///    {
    ///      "type": "string"
    ///    },
    ///    {
    ///      "type": "array",
    ///      "items": {
    ///        "type": "string"
    ///      }
    ///    }
    ///  ]
    ///}
    /// ```
    /// </details>
    #[derive(:: serde :: Deserialize, :: serde :: Serialize, Clone, Debug)]
    #[serde(untagged)]
    pub enum GetThingOrThingsId {
        Variant0(::std::string::String),
        Variant1(::std::vec::Vec<::std::string::String>),
    }

    impl ::std::convert::From<&Self> for GetThingOrThingsId {
        fn from(value: &GetThingOrThingsId) -> Self {
            value.clone()
        }
    }

    impl ::std::convert::From<::std::vec::Vec<::std::string::String>> for GetThingOrThingsId {
        fn from(value: ::std::vec::Vec<::std::string::String>) -> Self {
            Self::Variant1(value)
        }
    }

    ///`HeaderArgAcceptLanguage`
    ///
    /// <details><summary>JSON schema</summary>
    ///
    /// ```json
    ///{
    ///  "default": "en",
    ///  "type": "string",
    ///  "enum": [
    ///    "de",
    ///    "en"
    ///  ]
    ///}
    /// ```
    /// </details>
    #[derive(
        :: serde :: Deserialize,
        :: serde :: Serialize,
        Clone,
        Copy,
        Debug,
        Eq,
        Hash,
        Ord,
        PartialEq,
        PartialOrd,
    )]
    pub enum HeaderArgAcceptLanguage {
        #[serde(rename = "de")]
        De,
        #[serde(rename = "en")]
        En,
    }

    impl ::std::convert::From<&Self> for HeaderArgAcceptLanguage {
        fn from(value: &HeaderArgAcceptLanguage) -> Self {
            value.clone()
        }
    }

    impl ::std::fmt::Display for HeaderArgAcceptLanguage {
        fn fmt(&self, f: &mut ::std::fmt::Formatter<'_>) -> ::std::fmt::Result {
            match *self {
                Self::De => write!(f, "de"),
                Self::En => write!(f, "en"),
            }
        }
    }

    impl ::std::str::FromStr for HeaderArgAcceptLanguage {
        type Err = self::error::ConversionError;
        fn from_str(value: &str) -> ::std::result::Result<Self, self::error::ConversionError> {
            match value {
                "de" => Ok(Self::De),
                "en" => Ok(Self::En),
                _ => Err("invalid value".into()),
            }
        }
    }

    impl ::std::convert::TryFrom<&str> for HeaderArgAcceptLanguage {
        type Error = self::error::ConversionError;
        fn try_from(value: &str) -> ::std::result::Result<Self, self::error::ConversionError> {
            value.parse()
        }
    }

    impl ::std::convert::TryFrom<&::std::string::String> for HeaderArgAcceptLanguage {
        type Error = self::error::ConversionError;
        fn try_from(
            value: &::std::string::String,
        ) -> ::std::result::Result<Self, self::error::ConversionError> {
            value.parse()
        }
    }

    impl ::std::convert::TryFrom<::std::string::String> for HeaderArgAcceptLanguage {
        type Error = self::error::ConversionError;
        fn try_from(
            value: ::std::string::String,
        ) -> ::std::result::Result<Self, self::error::ConversionError> {
            value.parse()
        }
    }

    impl ::std::default::Default for HeaderArgAcceptLanguage {
        fn default() -> Self {
            HeaderArgAcceptLanguage::En
        }
    }

    ///`ObjWithOptionArray`
    ///
    /// <details><summary>JSON schema</summary>
    ///
    /// ```json
    ///{
    ///  "type": "object",
    ///  "required": [
    ///    "stranger-things",
    ///    "things"
    ///  ],
    ///  "properties": {
    ///    "stranger-things": {
    ///      "type": "array",
    ///      "items": {
    ///        "oneOf": [
    ///          {
    ///            "type": "null"
    ///          },
    ///          {
    ///            "allOf": [
    ///              {
    ///                "$ref": "#/components/schemas/Task"
    ///              }
    ///            ],
    ///            "oneOf": [
    ///              {}
    ///            ]
    ///          }
    ///        ]
    ///      }
    ///    },
    ///    "things": {
    ///      "type": "array",
    ///      "items": {
    ///        "oneOf": [
    ///          {
    ///            "type": "null"
    ///          },
    ///          {
    ///            "allOf": [
    ///              {
    ///                "$ref": "#/components/schemas/Task"
    ///              }
    ///            ]
    ///          }
    ///        ]
    ///      }
    ///    }
    ///  }
    ///}
    /// ```
    /// </details>
    #[derive(:: serde :: Deserialize, :: serde :: Serialize, Clone, Debug)]
    pub struct ObjWithOptionArray {
        #[serde(rename = "stranger-things")]
        pub stranger_things: ::std::vec::Vec<::std::option::Option<Task>>,
        pub things: ::std::vec::Vec<::std::option::Option<Task>>,
    }

    impl ::std::convert::From<&ObjWithOptionArray> for ObjWithOptionArray {
        fn from(value: &ObjWithOptionArray) -> Self {
            value.clone()
        }
    }

    ///`Task`
    ///
    /// <details><summary>JSON schema</summary>
    ///
    /// ```json
    ///{
    ///  "type": "object",
    ///  "required": [
    ///    "id",
    ///    "name",
    ///    "output_rules",
    ///    "script",
    ///    "state"
    ///  ],
    ///  "properties": {
    ///    "id": {
    ///      "type": "string"
    ///    },
    ///    "name": {
    ///      "type": "string"
    ///    },
    ///    "output_rules": {
    ///      "type": "array",
    ///      "items": {
    ///        "type": "string"
    ///      }
    ///    },
    ///    "script": {
    ///      "type": "string"
    ///    },
    ///    "state": {
    ///      "type": "string"
    ///    }
    ///  }
    ///}
    /// ```
    /// </details>
    #[derive(:: serde :: Deserialize, :: serde :: Serialize, Clone, Debug)]
    pub struct Task {
        pub id: ::std::string::String,
        pub name: ::std::string::String,
        pub output_rules: ::std::vec::Vec<::std::string::String>,
        pub script: ::std::string::String,
        pub state: ::std::string::String,
    }

    impl ::std::convert::From<&Task> for Task {
        fn from(value: &Task) -> Self {
            value.clone()
        }
    }

    ///`TaskEvent`
    ///
    /// <details><summary>JSON schema</summary>
    ///
    /// ```json
    ///{
    ///  "type": "object",
    ///  "required": [
    ///    "payload",
    ///    "seq",
    ///    "stream",
    ///    "time"
    ///  ],
    ///  "properties": {
    ///    "payload": {
    ///      "type": "string"
    ///    },
    ///    "seq": {
    ///      "type": "integer",
    ///      "format": "uint",
    ///      "minimum": 0.0
    ///    },
    ///    "stream": {
    ///      "type": "string"
    ///    },
    ///    "time": {
    ///      "type": "string",
    ///      "format": "date-time"
    ///    }
    ///  }
    ///}
    /// ```
    /// </details>
    #[derive(:: serde :: Deserialize, :: serde :: Serialize, Clone, Debug)]
    pub struct TaskEvent {
        pub payload: ::std::string::String,
        pub seq: u32,
        pub stream: ::std::string::String,
        pub time: ::chrono::DateTime<::chrono::offset::Utc>,
    }

    impl ::std::convert::From<&TaskEvent> for TaskEvent {
        fn from(value: &TaskEvent) -> Self {
            value.clone()
        }
    }

    ///`TaskOutput`
    ///
    /// <details><summary>JSON schema</summary>
    ///
    /// ```json
    ///{
    ///  "type": "object",
    ///  "required": [
    ///    "id",
    ///    "path",
    ///    "size"
    ///  ],
    ///  "properties": {
    ///    "id": {
    ///      "type": "string"
    ///    },
    ///    "path": {
    ///      "type": "string"
    ///    },
    ///    "size": {
    ///      "type": "integer",
    ///      "format": "uint64",
    ///      "minimum": 0.0
    ///    }
    ///  }
    ///}
    /// ```
    /// </details>
    #[derive(:: serde :: Deserialize, :: serde :: Serialize, Clone, Debug)]
    pub struct TaskOutput {
        pub id: ::std::string::String,
        pub path: ::std::string::String,
        pub size: u64,
    }

    impl ::std::convert::From<&TaskOutput> for TaskOutput {
        fn from(value: &TaskOutput) -> Self {
            value.clone()
        }
    }

    ///`TaskSubmit`
    ///
    /// <details><summary>JSON schema</summary>
    ///
    /// ```json
    ///{
    ///  "type": "object",
    ///  "required": [
    ///    "default",
    ///    "name",
    ///    "script"
    ///  ],
    ///  "properties": {
    ///    "default": {
    ///      "type": "boolean"
    ///    },
    ///    "name": {
    ///      "type": "string"
    ///    },
    ///    "output_rules": {
    ///      "type": "array",
    ///      "items": {
    ///        "type": "string"
    ///      }
    ///    },
    ///    "script": {
    ///      "type": "string"
    ///    }
    ///  }
    ///}
    /// ```
    /// </details>
    #[derive(:: serde :: Deserialize, :: serde :: Serialize, Clone, Debug)]
    pub struct TaskSubmit {
        pub default: bool,
        pub name: ::std::string::String,
        #[serde(default, skip_serializing_if = "::std::vec::Vec::is_empty")]
        pub output_rules: ::std::vec::Vec<::std::string::String>,
        pub script: ::std::string::String,
    }

    impl ::std::convert::From<&TaskSubmit> for TaskSubmit {
        fn from(value: &TaskSubmit) -> Self {
            value.clone()
        }
    }

    ///`TaskSubmitResult`
    ///
    /// <details><summary>JSON schema</summary>
    ///
    /// ```json
    ///{
    ///  "type": "object",
    ///  "required": [
    ///    "id"
    ///  ],
    ///  "properties": {
    ///    "id": {
    ///      "type": "string"
    ///    }
    ///  }
    ///}
    /// ```
    /// </details>
    #[derive(:: serde :: Deserialize, :: serde :: Serialize, Clone, Debug)]
    pub struct TaskSubmitResult {
        pub id: ::std::string::String,
    }

    impl ::std::convert::From<&TaskSubmitResult> for TaskSubmitResult {
        fn from(value: &TaskSubmitResult) -> Self {
            value.clone()
        }
    }

    ///`UploadedChunk`
    ///
    /// <details><summary>JSON schema</summary>
    ///
    /// ```json
    ///{
    ///  "type": "object",
    ///  "required": [
    ///    "id"
    ///  ],
    ///  "properties": {
    ///    "id": {
    ///      "type": "string"
    ///    }
    ///  }
    ///}
    /// ```
    /// </details>
    #[derive(:: serde :: Deserialize, :: serde :: Serialize, Clone, Debug)]
    pub struct UploadedChunk {
        pub id: ::std::string::String,
    }

    impl ::std::convert::From<&UploadedChunk> for UploadedChunk {
        fn from(value: &UploadedChunk) -> Self {
            value.clone()
        }
    }

    ///`UserCreate`
    ///
    /// <details><summary>JSON schema</summary>
    ///
    /// ```json
    ///{
    ///  "type": "object",
    ///  "required": [
    ///    "name"
    ///  ],
    ///  "properties": {
    ///    "name": {
    ///      "type": "string"
    ///    }
    ///  }
    ///}
    /// ```
    /// </details>
    #[derive(:: serde :: Deserialize, :: serde :: Serialize, Clone, Debug)]
    pub struct UserCreate {
        pub name: ::std::string::String,
    }

    impl ::std::convert::From<&UserCreate> for UserCreate {
        fn from(value: &UserCreate) -> Self {
            value.clone()
        }
    }

    ///`UserCreateResult`
    ///
    /// <details><summary>JSON schema</summary>
    ///
    /// ```json
    ///{
    ///  "type": "object",
    ///  "required": [
    ///    "id",
    ///    "name",
    ///    "token"
    ///  ],
    ///  "properties": {
    ///    "id": {
    ///      "type": "string"
    ///    },
    ///    "name": {
    ///      "type": "string"
    ///    },
    ///    "token": {
    ///      "type": "string"
    ///    }
    ///  }
    ///}
    /// ```
    /// </details>
    #[derive(:: serde :: Deserialize, :: serde :: Serialize, Clone, Debug)]
    pub struct UserCreateResult {
        pub id: ::std::string::String,
        pub name: ::std::string::String,
        pub token: ::std::string::String,
    }

    impl ::std::convert::From<&UserCreateResult> for UserCreateResult {
        fn from(value: &UserCreateResult) -> Self {
            value.clone()
        }
    }

    ///`WhoamiResult`
    ///
    /// <details><summary>JSON schema</summary>
    ///
    /// ```json
    ///{
    ///  "type": "object",
    ///  "required": [
    ///    "id",
    ///    "name"
    ///  ],
    ///  "properties": {
    ///    "id": {
    ///      "type": "string"
    ///    },
    ///    "name": {
    ///      "type": "string"
    ///    }
    ///  }
    ///}
    /// ```
    /// </details>
    #[derive(:: serde :: Deserialize, :: serde :: Serialize, Clone, Debug)]
    pub struct WhoamiResult {
        pub id: ::std::string::String,
        pub name: ::std::string::String,
    }

    impl ::std::convert::From<&WhoamiResult> for WhoamiResult {
        fn from(value: &WhoamiResult) -> Self {
            value.clone()
        }
    }

    ///`Worker`
    ///
    /// <details><summary>JSON schema</summary>
    ///
    /// ```json
    ///{
    ///  "type": "object",
    ///  "required": [
    ///    "deleted",
    ///    "id",
    ///    "recycle",
    ///    "tasks"
    ///  ],
    ///  "properties": {
    ///    "deleted": {
    ///      "type": "boolean"
    ///    },
    ///    "id": {
    ///      "type": "string"
    ///    },
    ///    "instance_id": {
    ///      "type": "string"
    ///    },
    ///    "lastping": {
    ///      "type": "string",
    ///      "format": "date-time"
    ///    },
    ///    "recycle": {
    ///      "type": "boolean"
    ///    },
    ///    "tasks": {
    ///      "type": "array",
    ///      "items": {
    ///        "$ref": "#/components/schemas/WorkerTask"
    ///      }
    ///    }
    ///  }
    ///}
    /// ```
    /// </details>
    #[derive(:: serde :: Deserialize, :: serde :: Serialize, Clone, Debug)]
    pub struct Worker {
        pub deleted: bool,
        pub id: ::std::string::String,
        #[serde(default, skip_serializing_if = "::std::option::Option::is_none")]
        pub instance_id: ::std::option::Option<::std::string::String>,
        #[serde(default, skip_serializing_if = "::std::option::Option::is_none")]
        pub lastping: ::std::option::Option<::chrono::DateTime<::chrono::offset::Utc>>,
        pub recycle: bool,
        pub tasks: ::std::vec::Vec<WorkerTask>,
    }

    impl ::std::convert::From<&Worker> for Worker {
        fn from(value: &Worker) -> Self {
            value.clone()
        }
    }

    ///`WorkerAddOutput`
    ///
    /// <details><summary>JSON schema</summary>
    ///
    /// ```json
    ///{
    ///  "type": "object",
    ///  "required": [
    ///    "chunks",
    ///    "path",
    ///    "size"
    ///  ],
    ///  "properties": {
    ///    "chunks": {
    ///      "type": "array",
    ///      "items": {
    ///        "type": "string"
    ///      }
    ///    },
    ///    "path": {
    ///      "type": "string"
    ///    },
    ///    "size": {
    ///      "type": "integer",
    ///      "format": "int64"
    ///    }
    ///  }
    ///}
    /// ```
    /// </details>
    #[derive(:: serde :: Deserialize, :: serde :: Serialize, Clone, Debug)]
    pub struct WorkerAddOutput {
        pub chunks: ::std::vec::Vec<::std::string::String>,
        pub path: ::std::string::String,
        pub size: i64,
    }

    impl ::std::convert::From<&WorkerAddOutput> for WorkerAddOutput {
        fn from(value: &WorkerAddOutput) -> Self {
            value.clone()
        }
    }

    ///`WorkerAppendTask`
    ///
    /// <details><summary>JSON schema</summary>
    ///
    /// ```json
    ///{
    ///  "type": "object",
    ///  "required": [
    ///    "payload",
    ///    "stream",
    ///    "time"
    ///  ],
    ///  "properties": {
    ///    "payload": {
    ///      "type": "string"
    ///    },
    ///    "stream": {
    ///      "type": "string"
    ///    },
    ///    "time": {
    ///      "type": "string",
    ///      "format": "date-time"
    ///    }
    ///  }
    ///}
    /// ```
    /// </details>
    #[derive(:: serde :: Deserialize, :: serde :: Serialize, Clone, Debug)]
    pub struct WorkerAppendTask {
        pub payload: ::std::string::String,
        pub stream: ::std::string::String,
        pub time: ::chrono::DateTime<::chrono::offset::Utc>,
    }

    impl ::std::convert::From<&WorkerAppendTask> for WorkerAppendTask {
        fn from(value: &WorkerAppendTask) -> Self {
            value.clone()
        }
    }

    ///`WorkerBootstrap`
    ///
    /// <details><summary>JSON schema</summary>
    ///
    /// ```json
    ///{
    ///  "type": "object",
    ///  "required": [
    ///    "bootstrap",
    ///    "token"
    ///  ],
    ///  "properties": {
    ///    "bootstrap": {
    ///      "type": "string"
    ///    },
    ///    "token": {
    ///      "type": "string"
    ///    }
    ///  }
    ///}
    /// ```
    /// </details>
    #[derive(:: serde :: Deserialize, :: serde :: Serialize, Clone, Debug)]
    pub struct WorkerBootstrap {
        pub bootstrap: ::std::string::String,
        pub token: ::std::string::String,
    }

    impl ::std::convert::From<&WorkerBootstrap> for WorkerBootstrap {
        fn from(value: &WorkerBootstrap) -> Self {
            value.clone()
        }
    }

    ///`WorkerBootstrapResult`
    ///
    /// <details><summary>JSON schema</summary>
    ///
    /// ```json
    ///{
    ///  "type": "object",
    ///  "required": [
    ///    "id"
    ///  ],
    ///  "properties": {
    ///    "id": {
    ///      "type": "string"
    ///    }
    ///  }
    ///}
    /// ```
    /// </details>
    #[derive(:: serde :: Deserialize, :: serde :: Serialize, Clone, Debug)]
    pub struct WorkerBootstrapResult {
        pub id: ::std::string::String,
    }

    impl ::std::convert::From<&WorkerBootstrapResult> for WorkerBootstrapResult {
        fn from(value: &WorkerBootstrapResult) -> Self {
            value.clone()
        }
    }

    ///`WorkerCompleteTask`
    ///
    /// <details><summary>JSON schema</summary>
    ///
    /// ```json
    ///{
    ///  "type": "object",
    ///  "required": [
    ///    "failed"
    ///  ],
    ///  "properties": {
    ///    "failed": {
    ///      "type": "boolean"
    ///    }
    ///  }
    ///}
    /// ```
    /// </details>
    #[derive(:: serde :: Deserialize, :: serde :: Serialize, Clone, Debug)]
    pub struct WorkerCompleteTask {
        pub failed: bool,
    }

    impl ::std::convert::From<&WorkerCompleteTask> for WorkerCompleteTask {
        fn from(value: &WorkerCompleteTask) -> Self {
            value.clone()
        }
    }

    ///`WorkerPingResult`
    ///
    /// <details><summary>JSON schema</summary>
    ///
    /// ```json
    ///{
    ///  "type": "object",
    ///  "required": [
    ///    "poweroff"
    ///  ],
    ///  "properties": {
    ///    "poweroff": {
    ///      "type": "boolean"
    ///    },
    ///    "task": {
    ///      "$ref": "#/components/schemas/WorkerPingTask"
    ///    }
    ///  }
    ///}
    /// ```
    /// </details>
    #[derive(:: serde :: Deserialize, :: serde :: Serialize, Clone, Debug)]
    pub struct WorkerPingResult {
        pub poweroff: bool,
        #[serde(default, skip_serializing_if = "::std::option::Option::is_none")]
        pub task: ::std::option::Option<WorkerPingTask>,
    }

    impl ::std::convert::From<&WorkerPingResult> for WorkerPingResult {
        fn from(value: &WorkerPingResult) -> Self {
            value.clone()
        }
    }

    ///`WorkerPingTask`
    ///
    /// <details><summary>JSON schema</summary>
    ///
    /// ```json
    ///{
    ///  "type": "object",
    ///  "required": [
    ///    "id",
    ///    "output_rules",
    ///    "script"
    ///  ],
    ///  "properties": {
    ///    "id": {
    ///      "type": "string"
    ///    },
    ///    "output_rules": {
    ///      "type": "array",
    ///      "items": {
    ///        "type": "string"
    ///      }
    ///    },
    ///    "script": {
    ///      "type": "string"
    ///    }
    ///  }
    ///}
    /// ```
    /// </details>
    #[derive(:: serde :: Deserialize, :: serde :: Serialize, Clone, Debug)]
    pub struct WorkerPingTask {
        pub id: ::std::string::String,
        pub output_rules: ::std::vec::Vec<::std::string::String>,
        pub script: ::std::string::String,
    }

    impl ::std::convert::From<&WorkerPingTask> for WorkerPingTask {
        fn from(value: &WorkerPingTask) -> Self {
            value.clone()
        }
    }

    ///`WorkerTask`
    ///
    /// <details><summary>JSON schema</summary>
    ///
    /// ```json
    ///{
    ///  "type": "object",
    ///  "required": [
    ///    "id",
    ///    "name",
    ///    "owner"
    ///  ],
    ///  "properties": {
    ///    "id": {
    ///      "type": "string"
    ///    },
    ///    "name": {
    ///      "type": "string"
    ///    },
    ///    "owner": {
    ///      "type": "string"
    ///    }
    ///  }
    ///}
    /// ```
    /// </details>
    #[derive(:: serde :: Deserialize, :: serde :: Serialize, Clone, Debug)]
    pub struct WorkerTask {
        pub id: ::std::string::String,
        pub name: ::std::string::String,
        pub owner: ::std::string::String,
    }

    impl ::std::convert::From<&WorkerTask> for WorkerTask {
        fn from(value: &WorkerTask) -> Self {
            value.clone()
        }
    }

    ///`WorkersResult`
    ///
    /// <details><summary>JSON schema</summary>
    ///
    /// ```json
    ///{
    ///  "type": "object",
    ///  "required": [
    ///    "workers"
    ///  ],
    ///  "properties": {
    ///    "workers": {
    ///      "type": "array",
    ///      "items": {
    ///        "$ref": "#/components/schemas/Worker"
    ///      }
    ///    }
    ///  }
    ///}
    /// ```
    /// </details>
    #[derive(:: serde :: Deserialize, :: serde :: Serialize, Clone, Debug)]
    pub struct WorkersResult {
        pub workers: ::std::vec::Vec<Worker>,
    }

    impl ::std::convert::From<&WorkersResult> for WorkersResult {
        fn from(value: &WorkersResult) -> Self {
            value.clone()
        }
    }
}

#[derive(Clone, Debug)]
///Client for Buildomat
///
///Version: 1.0
pub struct Client {
    pub(crate) baseurl: String,
    pub(crate) client: reqwest::Client,
}

impl Client {
    /// Create a new client.
    ///
    /// `baseurl` is the base URL provided to the internal
    /// `reqwest::Client`, and should include a scheme and hostname,
    /// as well as port and a path stem if applicable.
    pub fn new(baseurl: &str) -> Self {
        #[cfg(not(target_arch = "wasm32"))]
        let client = {
            let dur = std::time::Duration::from_secs(15);
            reqwest::ClientBuilder::new()
                .connect_timeout(dur)
                .timeout(dur)
        };
        #[cfg(target_arch = "wasm32")]
        let client = reqwest::ClientBuilder::new();
        Self::new_with_client(baseurl, client.build().unwrap())
    }

    /// Construct a new client with an existing `reqwest::Client`,
    /// allowing more control over its configuration.
    ///
    /// `baseurl` is the base URL provided to the internal
    /// `reqwest::Client`, and should include a scheme and hostname,
    /// as well as port and a path stem if applicable.
    pub fn new_with_client(baseurl: &str, client: reqwest::Client) -> Self {
        Self {
            baseurl: baseurl.to_string(),
            client,
        }
    }
}

impl ClientInfo<()> for Client {
    fn api_version() -> &'static str {
        "1.0"
    }

    fn baseurl(&self) -> &str {
        self.baseurl.as_str()
    }

    fn client(&self) -> &reqwest::Client {
        &self.client
    }

    fn inner(&self) -> &() {
        &()
    }
}

impl ClientHooks<()> for &Client {}
#[allow(clippy::all)]
#[allow(elided_named_lifetimes)]
impl Client {
    ///Sends a `POST` request to `/v1/control/hold`
    pub async fn control_hold<'a>(&'a self) -> Result<ResponseValue<()>, Error<()>> {
<<<<<<< HEAD
        #[allow(unused_mut)]
        let mut request = {
            let url = format!("{}/v1/control/hold", self.baseurl,);
            self.client.post(url).header(
                reqwest::header::ACCEPT,
                reqwest::header::HeaderValue::from_static("application/json"),
            )
        }

        .build()?;
        let result = self.client.execute(request).await;
=======
        let url = format!("{}/v1/control/hold", self.baseurl,);
        let mut header_map = ::reqwest::header::HeaderMap::with_capacity(1usize);
        header_map.append(
            ::reqwest::header::HeaderName::from_static("api-version"),
            ::reqwest::header::HeaderValue::from_static(Self::api_version()),
        );
        #[allow(unused_mut)]
        let mut request = self
            .client
            .post(url)
            .header(
                ::reqwest::header::ACCEPT,
                ::reqwest::header::HeaderValue::from_static("application/json"),
            )
            .headers(header_map)
            .build()?;
        let info = OperationInfo {
            operation_id: "control_hold",
        };
        self.pre(&mut request, &info).await?;
        let result = self.exec(request, &info).await;
        self.post(&result, &info).await?;
>>>>>>> cd33fb4f
        let response = result?;
        match response.status().as_u16() {
            200u16 => ResponseValue::from_response(response).await,
            _ => Err(Error::UnexpectedResponse(response)),
        }
    }

    ///Sends a `POST` request to `/v1/control/resume`
    pub async fn control_resume<'a>(&'a self) -> Result<ResponseValue<()>, Error<()>> {
<<<<<<< HEAD
        #[allow(unused_mut)]
        let mut request = {
            let url = format!("{}/v1/control/resume", self.baseurl,);
            self.client.post(url)
        }

        .build()?;
        let result = self.client.execute(request).await;
=======
        let url = format!("{}/v1/control/resume", self.baseurl,);
        let mut header_map = ::reqwest::header::HeaderMap::with_capacity(1usize);
        header_map.append(
            ::reqwest::header::HeaderName::from_static("api-version"),
            ::reqwest::header::HeaderValue::from_static(Self::api_version()),
        );
        #[allow(unused_mut)]
        let mut request = self.client.post(url).headers(header_map).build()?;
        let info = OperationInfo {
            operation_id: "control_resume",
        };
        self.pre(&mut request, &info).await?;
        let result = self.exec(request, &info).await;
        self.post(&result, &info).await?;
>>>>>>> cd33fb4f
        let response = result?;
        match response.status().as_u16() {
            200u16 => Ok(ResponseValue::empty(response)),
            _ => Err(Error::UnexpectedResponse(response)),
        }
    }

    ///Sends a `GET` request to `/v1/task/{Task}`
    pub async fn task_get<'a>(
        &'a self,
        task: &'a str,
    ) -> Result<ResponseValue<types::Task>, Error<()>> {
<<<<<<< HEAD
        #[allow(unused_mut)]
        let mut request = {
            let url = format!(
                "{}/v1/task/{}",
                self.baseurl,
                encode_path(&task.to_string()),
            );
            self.client.get(url).header(
                reqwest::header::ACCEPT,
                reqwest::header::HeaderValue::from_static("application/json"),
            )
        }

        .build()?;
        let result = self.client.execute(request).await;
=======
        let url = format!(
            "{}/v1/task/{}",
            self.baseurl,
            encode_path(&task.to_string()),
        );
        let mut header_map = ::reqwest::header::HeaderMap::with_capacity(1usize);
        header_map.append(
            ::reqwest::header::HeaderName::from_static("api-version"),
            ::reqwest::header::HeaderValue::from_static(Self::api_version()),
        );
        #[allow(unused_mut)]
        let mut request = self
            .client
            .get(url)
            .header(
                ::reqwest::header::ACCEPT,
                ::reqwest::header::HeaderValue::from_static("application/json"),
            )
            .headers(header_map)
            .build()?;
        let info = OperationInfo {
            operation_id: "task_get",
        };
        self.pre(&mut request, &info).await?;
        let result = self.exec(request, &info).await;
        self.post(&result, &info).await?;
>>>>>>> cd33fb4f
        let response = result?;
        match response.status().as_u16() {
            200u16 => ResponseValue::from_response(response).await,
            _ => Err(Error::UnexpectedResponse(response)),
        }
    }

    ///Sends a `GET` request to `/v1/tasks`
    pub async fn tasks_get<'a>(
        &'a self,
    ) -> Result<ResponseValue<::std::vec::Vec<types::Task>>, Error<()>> {
<<<<<<< HEAD
        #[allow(unused_mut)]
        let mut request = {
            let url = format!("{}/v1/tasks", self.baseurl,);
            self.client.get(url).header(
                reqwest::header::ACCEPT,
                reqwest::header::HeaderValue::from_static("application/json"),
            )
        }

        .build()?;
        let result = self.client.execute(request).await;
=======
        let url = format!("{}/v1/tasks", self.baseurl,);
        let mut header_map = ::reqwest::header::HeaderMap::with_capacity(1usize);
        header_map.append(
            ::reqwest::header::HeaderName::from_static("api-version"),
            ::reqwest::header::HeaderValue::from_static(Self::api_version()),
        );
        #[allow(unused_mut)]
        let mut request = self
            .client
            .get(url)
            .header(
                ::reqwest::header::ACCEPT,
                ::reqwest::header::HeaderValue::from_static("application/json"),
            )
            .headers(header_map)
            .build()?;
        let info = OperationInfo {
            operation_id: "tasks_get",
        };
        self.pre(&mut request, &info).await?;
        let result = self.exec(request, &info).await;
        self.post(&result, &info).await?;
>>>>>>> cd33fb4f
        let response = result?;
        match response.status().as_u16() {
            200u16 => ResponseValue::from_response(response).await,
            _ => Err(Error::UnexpectedResponse(response)),
        }
    }

    ///Sends a `POST` request to `/v1/tasks`
    pub async fn task_submit<'a>(
        &'a self,
        body: &'a types::TaskSubmit,
    ) -> Result<ResponseValue<types::TaskSubmitResult>, Error<()>> {
<<<<<<< HEAD
        #[allow(unused_mut)]
        let mut request = {
            let url = format!("{}/v1/tasks", self.baseurl,);
            self.client
                .post(url)
                .header(
                    reqwest::header::ACCEPT,
                    reqwest::header::HeaderValue::from_static("application/json"),
                )
                .json(&body)
        }

        .build()?;
        let result = self.client.execute(request).await;
=======
        let url = format!("{}/v1/tasks", self.baseurl,);
        let mut header_map = ::reqwest::header::HeaderMap::with_capacity(1usize);
        header_map.append(
            ::reqwest::header::HeaderName::from_static("api-version"),
            ::reqwest::header::HeaderValue::from_static(Self::api_version()),
        );
        #[allow(unused_mut)]
        let mut request = self
            .client
            .post(url)
            .header(
                ::reqwest::header::ACCEPT,
                ::reqwest::header::HeaderValue::from_static("application/json"),
            )
            .json(&body)
            .headers(header_map)
            .build()?;
        let info = OperationInfo {
            operation_id: "task_submit",
        };
        self.pre(&mut request, &info).await?;
        let result = self.exec(request, &info).await;
        self.post(&result, &info).await?;
>>>>>>> cd33fb4f
        let response = result?;
        match response.status().as_u16() {
            201u16 => ResponseValue::from_response(response).await,
            _ => Err(Error::UnexpectedResponse(response)),
        }
    }

    ///Sends a `GET` request to `/v1/tasks/{task}/events`
    pub async fn task_events_get<'a>(
        &'a self,
        task: &'a str,
        minseq: Option<u32>,
    ) -> Result<ResponseValue<::std::vec::Vec<types::TaskEvent>>, Error<()>> {
<<<<<<< HEAD
        #[allow(unused_mut)]
        let mut request = {
            let url = format!(
                "{}/v1/tasks/{}/events",
                self.baseurl,
                encode_path(&task.to_string()),
            );
            self.client
                .get(url)
                .header(
                    reqwest::header::ACCEPT,
                    reqwest::header::HeaderValue::from_static("application/json"),
                )
                .query(&progenitor_client::QueryParam::new("minseq", &minseq))
        }

        .build()?;
        let result = self.client.execute(request).await;
=======
        let url = format!(
            "{}/v1/tasks/{}/events",
            self.baseurl,
            encode_path(&task.to_string()),
        );
        let mut header_map = ::reqwest::header::HeaderMap::with_capacity(1usize);
        header_map.append(
            ::reqwest::header::HeaderName::from_static("api-version"),
            ::reqwest::header::HeaderValue::from_static(Self::api_version()),
        );
        #[allow(unused_mut)]
        let mut request = self
            .client
            .get(url)
            .header(
                ::reqwest::header::ACCEPT,
                ::reqwest::header::HeaderValue::from_static("application/json"),
            )
            .query(&progenitor_client::QueryParam::new("minseq", &minseq))
            .headers(header_map)
            .build()?;
        let info = OperationInfo {
            operation_id: "task_events_get",
        };
        self.pre(&mut request, &info).await?;
        let result = self.exec(request, &info).await;
        self.post(&result, &info).await?;
>>>>>>> cd33fb4f
        let response = result?;
        match response.status().as_u16() {
            200u16 => ResponseValue::from_response(response).await,
            _ => Err(Error::UnexpectedResponse(response)),
        }
    }

    ///Sends a `GET` request to `/v1/tasks/{task}/outputs`
    pub async fn task_outputs_get<'a>(
        &'a self,
        task: &'a str,
    ) -> Result<ResponseValue<::std::vec::Vec<types::TaskOutput>>, Error<()>> {
<<<<<<< HEAD
        #[allow(unused_mut)]
        let mut request = {
            let url = format!(
                "{}/v1/tasks/{}/outputs",
                self.baseurl,
                encode_path(&task.to_string()),
            );
            self.client.get(url).header(
                reqwest::header::ACCEPT,
                reqwest::header::HeaderValue::from_static("application/json"),
            )
        }

        .build()?;
        let result = self.client.execute(request).await;
=======
        let url = format!(
            "{}/v1/tasks/{}/outputs",
            self.baseurl,
            encode_path(&task.to_string()),
        );
        let mut header_map = ::reqwest::header::HeaderMap::with_capacity(1usize);
        header_map.append(
            ::reqwest::header::HeaderName::from_static("api-version"),
            ::reqwest::header::HeaderValue::from_static(Self::api_version()),
        );
        #[allow(unused_mut)]
        let mut request = self
            .client
            .get(url)
            .header(
                ::reqwest::header::ACCEPT,
                ::reqwest::header::HeaderValue::from_static("application/json"),
            )
            .headers(header_map)
            .build()?;
        let info = OperationInfo {
            operation_id: "task_outputs_get",
        };
        self.pre(&mut request, &info).await?;
        let result = self.exec(request, &info).await;
        self.post(&result, &info).await?;
>>>>>>> cd33fb4f
        let response = result?;
        match response.status().as_u16() {
            200u16 => ResponseValue::from_response(response).await,
            _ => Err(Error::UnexpectedResponse(response)),
        }
    }

    ///Sends a `GET` request to `/v1/tasks/{task}/outputs/{output}`
    pub async fn task_output_download<'a>(
        &'a self,
        task: &'a str,
        output: &'a str,
    ) -> Result<ResponseValue<ByteStream>, Error<()>> {
<<<<<<< HEAD
        #[allow(unused_mut)]
        let mut request = {
            let url = format!(
                "{}/v1/tasks/{}/outputs/{}",
                self.baseurl,
                encode_path(&task.to_string()),
                encode_path(&output.to_string()),
            );
            self.client.get(url)
        }

        .build()?;
        let result = self.client.execute(request).await;
=======
        let url = format!(
            "{}/v1/tasks/{}/outputs/{}",
            self.baseurl,
            encode_path(&task.to_string()),
            encode_path(&output.to_string()),
        );
        let mut header_map = ::reqwest::header::HeaderMap::with_capacity(1usize);
        header_map.append(
            ::reqwest::header::HeaderName::from_static("api-version"),
            ::reqwest::header::HeaderValue::from_static(Self::api_version()),
        );
        #[allow(unused_mut)]
        let mut request = self.client.get(url).headers(header_map).build()?;
        let info = OperationInfo {
            operation_id: "task_output_download",
        };
        self.pre(&mut request, &info).await?;
        let result = self.exec(request, &info).await;
        self.post(&result, &info).await?;
>>>>>>> cd33fb4f
        let response = result?;
        match response.status().as_u16() {
            200..=299 => Ok(ResponseValue::stream(response)),
            _ => Err(Error::UnexpectedResponse(response)),
        }
    }

    ///Sends a `POST` request to `/v1/users`
    pub async fn user_create<'a>(
        &'a self,
        body: &'a types::UserCreate,
    ) -> Result<ResponseValue<types::UserCreateResult>, Error<()>> {
<<<<<<< HEAD
        #[allow(unused_mut)]
        let mut request = {
            let url = format!("{}/v1/users", self.baseurl,);
            self.client
                .post(url)
                .header(
                    reqwest::header::ACCEPT,
                    reqwest::header::HeaderValue::from_static("application/json"),
                )
                .json(&body)
        }

        .build()?;
        let result = self.client.execute(request).await;
=======
        let url = format!("{}/v1/users", self.baseurl,);
        let mut header_map = ::reqwest::header::HeaderMap::with_capacity(1usize);
        header_map.append(
            ::reqwest::header::HeaderName::from_static("api-version"),
            ::reqwest::header::HeaderValue::from_static(Self::api_version()),
        );
        #[allow(unused_mut)]
        let mut request = self
            .client
            .post(url)
            .header(
                ::reqwest::header::ACCEPT,
                ::reqwest::header::HeaderValue::from_static("application/json"),
            )
            .json(&body)
            .headers(header_map)
            .build()?;
        let info = OperationInfo {
            operation_id: "user_create",
        };
        self.pre(&mut request, &info).await?;
        let result = self.exec(request, &info).await;
        self.post(&result, &info).await?;
>>>>>>> cd33fb4f
        let response = result?;
        match response.status().as_u16() {
            201u16 => ResponseValue::from_response(response).await,
            _ => Err(Error::UnexpectedResponse(response)),
        }
    }

    ///Sends a `GET` request to `/v1/whoami`
    pub async fn whoami<'a>(&'a self) -> Result<ResponseValue<types::WhoamiResult>, Error<()>> {
<<<<<<< HEAD
        #[allow(unused_mut)]
        let mut request = {
            let url = format!("{}/v1/whoami", self.baseurl,);
            self.client.get(url).header(
                reqwest::header::ACCEPT,
                reqwest::header::HeaderValue::from_static("application/json"),
            )
        }

        .build()?;
        let result = self.client.execute(request).await;
=======
        let url = format!("{}/v1/whoami", self.baseurl,);
        let mut header_map = ::reqwest::header::HeaderMap::with_capacity(1usize);
        header_map.append(
            ::reqwest::header::HeaderName::from_static("api-version"),
            ::reqwest::header::HeaderValue::from_static(Self::api_version()),
        );
        #[allow(unused_mut)]
        let mut request = self
            .client
            .get(url)
            .header(
                ::reqwest::header::ACCEPT,
                ::reqwest::header::HeaderValue::from_static("application/json"),
            )
            .headers(header_map)
            .build()?;
        let info = OperationInfo {
            operation_id: "whoami",
        };
        self.pre(&mut request, &info).await?;
        let result = self.exec(request, &info).await;
        self.post(&result, &info).await?;
>>>>>>> cd33fb4f
        let response = result?;
        match response.status().as_u16() {
            200u16 => ResponseValue::from_response(response).await,
            _ => Err(Error::UnexpectedResponse(response)),
        }
    }

    ///Sends a `PUT` request to `/v1/whoami/name`
    pub async fn whoami_put_name<'a>(
        &'a self,
        body: String,
    ) -> Result<ResponseValue<()>, Error<()>> {
<<<<<<< HEAD
        #[allow(unused_mut)]
        let mut request = {
            let url = format!("{}/v1/whoami/name", self.baseurl,);
            self.client
                .put(url)
                .header(
                    reqwest::header::CONTENT_TYPE,
                    reqwest::header::HeaderValue::from_static("text/plain"),
                )
                .body(body)
        }

        .build()?;
        let result = self.client.execute(request).await;
=======
        let url = format!("{}/v1/whoami/name", self.baseurl,);
        let mut header_map = ::reqwest::header::HeaderMap::with_capacity(1usize);
        header_map.append(
            ::reqwest::header::HeaderName::from_static("api-version"),
            ::reqwest::header::HeaderValue::from_static(Self::api_version()),
        );
        #[allow(unused_mut)]
        let mut request = self
            .client
            .put(url)
            .header(
                ::reqwest::header::CONTENT_TYPE,
                ::reqwest::header::HeaderValue::from_static("text/plain"),
            )
            .body(body)
            .headers(header_map)
            .build()?;
        let info = OperationInfo {
            operation_id: "whoami_put_name",
        };
        self.pre(&mut request, &info).await?;
        let result = self.exec(request, &info).await;
        self.post(&result, &info).await?;
>>>>>>> cd33fb4f
        let response = result?;
        match response.status().as_u16() {
            200u16 => Ok(ResponseValue::empty(response)),
            _ => Err(Error::UnexpectedResponse(response)),
        }
    }

    ///Sends a `POST` request to `/v1/worker/bootstrap`
    pub async fn worker_bootstrap<'a>(
        &'a self,
        body: &'a types::WorkerBootstrap,
    ) -> Result<ResponseValue<types::WorkerBootstrapResult>, Error<()>> {
<<<<<<< HEAD
        #[allow(unused_mut)]
        let mut request = {
            let url = format!("{}/v1/worker/bootstrap", self.baseurl,);
            self.client
                .post(url)
                .header(
                    reqwest::header::ACCEPT,
                    reqwest::header::HeaderValue::from_static("application/json"),
                )
                .json(&body)
        }

        .build()?;
        let result = self.client.execute(request).await;
=======
        let url = format!("{}/v1/worker/bootstrap", self.baseurl,);
        let mut header_map = ::reqwest::header::HeaderMap::with_capacity(1usize);
        header_map.append(
            ::reqwest::header::HeaderName::from_static("api-version"),
            ::reqwest::header::HeaderValue::from_static(Self::api_version()),
        );
        #[allow(unused_mut)]
        let mut request = self
            .client
            .post(url)
            .header(
                ::reqwest::header::ACCEPT,
                ::reqwest::header::HeaderValue::from_static("application/json"),
            )
            .json(&body)
            .headers(header_map)
            .build()?;
        let info = OperationInfo {
            operation_id: "worker_bootstrap",
        };
        self.pre(&mut request, &info).await?;
        let result = self.exec(request, &info).await;
        self.post(&result, &info).await?;
>>>>>>> cd33fb4f
        let response = result?;
        match response.status().as_u16() {
            201u16 => ResponseValue::from_response(response).await,
            _ => Err(Error::UnexpectedResponse(response)),
        }
    }

    ///Sends a `GET` request to `/v1/worker/ping`
    pub async fn worker_ping<'a>(
        &'a self,
    ) -> Result<ResponseValue<types::WorkerPingResult>, Error<()>> {
<<<<<<< HEAD
        #[allow(unused_mut)]
        let mut request = {
            let url = format!("{}/v1/worker/ping", self.baseurl,);
            self.client.get(url).header(
                reqwest::header::ACCEPT,
                reqwest::header::HeaderValue::from_static("application/json"),
            )
        }

        .build()?;
        let result = self.client.execute(request).await;
=======
        let url = format!("{}/v1/worker/ping", self.baseurl,);
        let mut header_map = ::reqwest::header::HeaderMap::with_capacity(1usize);
        header_map.append(
            ::reqwest::header::HeaderName::from_static("api-version"),
            ::reqwest::header::HeaderValue::from_static(Self::api_version()),
        );
        #[allow(unused_mut)]
        let mut request = self
            .client
            .get(url)
            .header(
                ::reqwest::header::ACCEPT,
                ::reqwest::header::HeaderValue::from_static("application/json"),
            )
            .headers(header_map)
            .build()?;
        let info = OperationInfo {
            operation_id: "worker_ping",
        };
        self.pre(&mut request, &info).await?;
        let result = self.exec(request, &info).await;
        self.post(&result, &info).await?;
>>>>>>> cd33fb4f
        let response = result?;
        match response.status().as_u16() {
            200u16 => ResponseValue::from_response(response).await,
            _ => Err(Error::UnexpectedResponse(response)),
        }
    }

    ///Sends a `POST` request to `/v1/worker/task/{task}/append`
    pub async fn worker_task_append<'a>(
        &'a self,
        task: &'a str,
        body: &'a types::WorkerAppendTask,
    ) -> Result<ResponseValue<()>, Error<()>> {
<<<<<<< HEAD
        #[allow(unused_mut)]
        let mut request = {
            let url = format!(
                "{}/v1/worker/task/{}/append",
                self.baseurl,
                encode_path(&task.to_string()),
            );
            self.client.post(url).json(&body)
        }

        .build()?;
        let result = self.client.execute(request).await;
=======
        let url = format!(
            "{}/v1/worker/task/{}/append",
            self.baseurl,
            encode_path(&task.to_string()),
        );
        let mut header_map = ::reqwest::header::HeaderMap::with_capacity(1usize);
        header_map.append(
            ::reqwest::header::HeaderName::from_static("api-version"),
            ::reqwest::header::HeaderValue::from_static(Self::api_version()),
        );
        #[allow(unused_mut)]
        let mut request = self
            .client
            .post(url)
            .json(&body)
            .headers(header_map)
            .build()?;
        let info = OperationInfo {
            operation_id: "worker_task_append",
        };
        self.pre(&mut request, &info).await?;
        let result = self.exec(request, &info).await;
        self.post(&result, &info).await?;
>>>>>>> cd33fb4f
        let response = result?;
        match response.status().as_u16() {
            201u16 => Ok(ResponseValue::empty(response)),
            _ => Err(Error::UnexpectedResponse(response)),
        }
    }

    ///Sends a `POST` request to `/v1/worker/task/{task}/chunk`
    pub async fn worker_task_upload_chunk<'a, B: Into<reqwest::Body>>(
        &'a self,
        task: &'a str,
        body: B,
    ) -> Result<ResponseValue<types::UploadedChunk>, Error<()>> {
<<<<<<< HEAD
        #[allow(unused_mut)]
        let mut request = {
            let url = format!(
                "{}/v1/worker/task/{}/chunk",
                self.baseurl,
                encode_path(&task.to_string()),
            );
            self.client
                .post(url)
                .header(
                    reqwest::header::ACCEPT,
                    reqwest::header::HeaderValue::from_static("application/json"),
                )
                .header(
                    reqwest::header::CONTENT_TYPE,
                    reqwest::header::HeaderValue::from_static("application/octet-stream"),
                )
                .body(body)
        }

        .build()?;
        let result = self.client.execute(request).await;
=======
        let url = format!(
            "{}/v1/worker/task/{}/chunk",
            self.baseurl,
            encode_path(&task.to_string()),
        );
        let mut header_map = ::reqwest::header::HeaderMap::with_capacity(1usize);
        header_map.append(
            ::reqwest::header::HeaderName::from_static("api-version"),
            ::reqwest::header::HeaderValue::from_static(Self::api_version()),
        );
        #[allow(unused_mut)]
        let mut request = self
            .client
            .post(url)
            .header(
                ::reqwest::header::ACCEPT,
                ::reqwest::header::HeaderValue::from_static("application/json"),
            )
            .header(
                ::reqwest::header::CONTENT_TYPE,
                ::reqwest::header::HeaderValue::from_static("application/octet-stream"),
            )
            .body(body)
            .headers(header_map)
            .build()?;
        let info = OperationInfo {
            operation_id: "worker_task_upload_chunk",
        };
        self.pre(&mut request, &info).await?;
        let result = self.exec(request, &info).await;
        self.post(&result, &info).await?;
>>>>>>> cd33fb4f
        let response = result?;
        match response.status().as_u16() {
            201u16 => ResponseValue::from_response(response).await,
            _ => Err(Error::UnexpectedResponse(response)),
        }
    }

    ///Sends a `POST` request to `/v1/worker/task/{task}/complete`
    pub async fn worker_task_complete<'a>(
        &'a self,
        task: &'a str,
        body: &'a types::WorkerCompleteTask,
    ) -> Result<ResponseValue<()>, Error<()>> {
<<<<<<< HEAD
        #[allow(unused_mut)]
        let mut request = {
            let url = format!(
                "{}/v1/worker/task/{}/complete",
                self.baseurl,
                encode_path(&task.to_string()),
            );
            self.client.post(url).json(&body)
        }

        .build()?;
        let result = self.client.execute(request).await;
=======
        let url = format!(
            "{}/v1/worker/task/{}/complete",
            self.baseurl,
            encode_path(&task.to_string()),
        );
        let mut header_map = ::reqwest::header::HeaderMap::with_capacity(1usize);
        header_map.append(
            ::reqwest::header::HeaderName::from_static("api-version"),
            ::reqwest::header::HeaderValue::from_static(Self::api_version()),
        );
        #[allow(unused_mut)]
        let mut request = self
            .client
            .post(url)
            .json(&body)
            .headers(header_map)
            .build()?;
        let info = OperationInfo {
            operation_id: "worker_task_complete",
        };
        self.pre(&mut request, &info).await?;
        let result = self.exec(request, &info).await;
        self.post(&result, &info).await?;
>>>>>>> cd33fb4f
        let response = result?;
        match response.status().as_u16() {
            200u16 => Ok(ResponseValue::empty(response)),
            _ => Err(Error::UnexpectedResponse(response)),
        }
    }

    ///Sends a `POST` request to `/v1/worker/task/{task}/output`
    pub async fn worker_task_add_output<'a>(
        &'a self,
        task: &'a str,
        body: &'a types::WorkerAddOutput,
    ) -> Result<ResponseValue<()>, Error<()>> {
<<<<<<< HEAD
        #[allow(unused_mut)]
        let mut request = {
            let url = format!(
                "{}/v1/worker/task/{}/output",
                self.baseurl,
                encode_path(&task.to_string()),
            );
            self.client.post(url).json(&body)
        }

        .build()?;
        let result = self.client.execute(request).await;
=======
        let url = format!(
            "{}/v1/worker/task/{}/output",
            self.baseurl,
            encode_path(&task.to_string()),
        );
        let mut header_map = ::reqwest::header::HeaderMap::with_capacity(1usize);
        header_map.append(
            ::reqwest::header::HeaderName::from_static("api-version"),
            ::reqwest::header::HeaderValue::from_static(Self::api_version()),
        );
        #[allow(unused_mut)]
        let mut request = self
            .client
            .post(url)
            .json(&body)
            .headers(header_map)
            .build()?;
        let info = OperationInfo {
            operation_id: "worker_task_add_output",
        };
        self.pre(&mut request, &info).await?;
        let result = self.exec(request, &info).await;
        self.post(&result, &info).await?;
>>>>>>> cd33fb4f
        let response = result?;
        match response.status().as_u16() {
            201u16 => Ok(ResponseValue::empty(response)),
            _ => Err(Error::UnexpectedResponse(response)),
        }
    }

    ///Sends a `GET` request to `/v1/workers`
    pub async fn workers_list<'a>(
        &'a self,
    ) -> Result<ResponseValue<types::WorkersResult>, Error<()>> {
<<<<<<< HEAD
        #[allow(unused_mut)]
        let mut request = {
            let url = format!("{}/v1/workers", self.baseurl,);
            self.client.get(url).header(
                reqwest::header::ACCEPT,
                reqwest::header::HeaderValue::from_static("application/json"),
            )
        }

        .build()?;
        let result = self.client.execute(request).await;
=======
        let url = format!("{}/v1/workers", self.baseurl,);
        let mut header_map = ::reqwest::header::HeaderMap::with_capacity(1usize);
        header_map.append(
            ::reqwest::header::HeaderName::from_static("api-version"),
            ::reqwest::header::HeaderValue::from_static(Self::api_version()),
        );
        #[allow(unused_mut)]
        let mut request = self
            .client
            .get(url)
            .header(
                ::reqwest::header::ACCEPT,
                ::reqwest::header::HeaderValue::from_static("application/json"),
            )
            .headers(header_map)
            .build()?;
        let info = OperationInfo {
            operation_id: "workers_list",
        };
        self.pre(&mut request, &info).await?;
        let result = self.exec(request, &info).await;
        self.post(&result, &info).await?;
>>>>>>> cd33fb4f
        let response = result?;
        match response.status().as_u16() {
            200u16 => ResponseValue::from_response(response).await,
            _ => Err(Error::UnexpectedResponse(response)),
        }
    }

    ///Sends a `POST` request to `/v1/workers/recycle`
    pub async fn workers_recycle<'a>(&'a self) -> Result<ResponseValue<()>, Error<()>> {
<<<<<<< HEAD
        #[allow(unused_mut)]
        let mut request = {
            let url = format!("{}/v1/workers/recycle", self.baseurl,);
            self.client.post(url)
        }

        .build()?;
        let result = self.client.execute(request).await;
=======
        let url = format!("{}/v1/workers/recycle", self.baseurl,);
        let mut header_map = ::reqwest::header::HeaderMap::with_capacity(1usize);
        header_map.append(
            ::reqwest::header::HeaderName::from_static("api-version"),
            ::reqwest::header::HeaderValue::from_static(Self::api_version()),
        );
        #[allow(unused_mut)]
        let mut request = self.client.post(url).headers(header_map).build()?;
        let info = OperationInfo {
            operation_id: "workers_recycle",
        };
        self.pre(&mut request, &info).await?;
        let result = self.exec(request, &info).await;
        self.post(&result, &info).await?;
>>>>>>> cd33fb4f
        let response = result?;
        match response.status().as_u16() {
            200u16 => Ok(ResponseValue::empty(response)),
            _ => Err(Error::UnexpectedResponse(response)),
        }
    }

    ///Sends a `GET` request to `/v1/things`
    pub async fn get_thing_or_things<'a>(
        &'a self,
        id: Option<&'a types::GetThingOrThingsId>,
    ) -> Result<ResponseValue<::std::string::String>, Error<()>> {
<<<<<<< HEAD
        #[allow(unused_mut)]
        let mut request = {
            let url = format!("{}/v1/things", self.baseurl,);
            self.client
                .get(url)
                .header(
                    reqwest::header::ACCEPT,
                    reqwest::header::HeaderValue::from_static("application/json"),
                )
                .query(&progenitor_client::QueryParam::new("id", &id))
        }

        .build()?;
        let result = self.client.execute(request).await;
=======
        let url = format!("{}/v1/things", self.baseurl,);
        let mut header_map = ::reqwest::header::HeaderMap::with_capacity(1usize);
        header_map.append(
            ::reqwest::header::HeaderName::from_static("api-version"),
            ::reqwest::header::HeaderValue::from_static(Self::api_version()),
        );
        #[allow(unused_mut)]
        let mut request = self
            .client
            .get(url)
            .header(
                ::reqwest::header::ACCEPT,
                ::reqwest::header::HeaderValue::from_static("application/json"),
            )
            .query(&progenitor_client::QueryParam::new("id", &id))
            .headers(header_map)
            .build()?;
        let info = OperationInfo {
            operation_id: "get_thing_or_things",
        };
        self.pre(&mut request, &info).await?;
        let result = self.exec(request, &info).await;
        self.post(&result, &info).await?;
>>>>>>> cd33fb4f
        let response = result?;
        match response.status().as_u16() {
            200u16 => ResponseValue::from_response(response).await,
            _ => Err(Error::UnexpectedResponse(response)),
        }
    }

    ///Sends a `GET` request to `/v1/header-arg`
    pub async fn header_arg<'a>(
        &'a self,
        accept_language: Option<types::HeaderArgAcceptLanguage>,
    ) -> Result<ResponseValue<()>, Error<()>> {
        let url = format!("{}/v1/header-arg", self.baseurl,);
        let mut header_map = ::reqwest::header::HeaderMap::with_capacity(2usize);
        header_map.append(
            ::reqwest::header::HeaderName::from_static("api-version"),
            ::reqwest::header::HeaderValue::from_static(Self::api_version()),
        );
        if let Some(value) = accept_language {
            header_map.append("accept-language", value.to_string().try_into()?);
        }

        #[allow(unused_mut)]
        let mut request = self.client.get(url).headers(header_map).build()?;
        let info = OperationInfo {
            operation_id: "header_arg",
        };
        self.pre(&mut request, &info).await?;
        let result = self.exec(request, &info).await;
        self.post(&result, &info).await?;
        let response = result?;
        match response.status().as_u16() {
            200..=299 => Ok(ResponseValue::empty(response)),
            _ => Err(Error::ErrorResponse(ResponseValue::empty(response))),
        }
    }
}

/// Items consumers will typically use such as the Client.
pub mod prelude {
    #[allow(unused_imports)]
    pub use super::Client;
}<|MERGE_RESOLUTION|>--- conflicted
+++ resolved
@@ -1026,42 +1026,30 @@
 impl Client {
     ///Sends a `POST` request to `/v1/control/hold`
     pub async fn control_hold<'a>(&'a self) -> Result<ResponseValue<()>, Error<()>> {
-<<<<<<< HEAD
         #[allow(unused_mut)]
         let mut request = {
             let url = format!("{}/v1/control/hold", self.baseurl,);
-            self.client.post(url).header(
-                reqwest::header::ACCEPT,
-                reqwest::header::HeaderValue::from_static("application/json"),
-            )
-        }
-
-        .build()?;
-        let result = self.client.execute(request).await;
-=======
-        let url = format!("{}/v1/control/hold", self.baseurl,);
-        let mut header_map = ::reqwest::header::HeaderMap::with_capacity(1usize);
-        header_map.append(
-            ::reqwest::header::HeaderName::from_static("api-version"),
-            ::reqwest::header::HeaderValue::from_static(Self::api_version()),
-        );
-        #[allow(unused_mut)]
-        let mut request = self
-            .client
-            .post(url)
-            .header(
-                ::reqwest::header::ACCEPT,
-                ::reqwest::header::HeaderValue::from_static("application/json"),
-            )
-            .headers(header_map)
-            .build()?;
+            let mut header_map = ::reqwest::header::HeaderMap::with_capacity(1usize);
+            header_map.append(
+                ::reqwest::header::HeaderName::from_static("api-version"),
+                ::reqwest::header::HeaderValue::from_static(Self::api_version()),
+            );
+            self.client
+                .post(url)
+                .header(
+                    ::reqwest::header::ACCEPT,
+                    ::reqwest::header::HeaderValue::from_static("application/json"),
+                )
+                .headers(header_map)
+        }
+
+        .build()?;
         let info = OperationInfo {
             operation_id: "control_hold",
         };
         self.pre(&mut request, &info).await?;
         let result = self.exec(request, &info).await;
         self.post(&result, &info).await?;
->>>>>>> cd33fb4f
         let response = result?;
         match response.status().as_u16() {
             200u16 => ResponseValue::from_response(response).await,
@@ -1071,31 +1059,24 @@
 
     ///Sends a `POST` request to `/v1/control/resume`
     pub async fn control_resume<'a>(&'a self) -> Result<ResponseValue<()>, Error<()>> {
-<<<<<<< HEAD
         #[allow(unused_mut)]
         let mut request = {
             let url = format!("{}/v1/control/resume", self.baseurl,);
-            self.client.post(url)
-        }
-
-        .build()?;
-        let result = self.client.execute(request).await;
-=======
-        let url = format!("{}/v1/control/resume", self.baseurl,);
-        let mut header_map = ::reqwest::header::HeaderMap::with_capacity(1usize);
-        header_map.append(
-            ::reqwest::header::HeaderName::from_static("api-version"),
-            ::reqwest::header::HeaderValue::from_static(Self::api_version()),
-        );
-        #[allow(unused_mut)]
-        let mut request = self.client.post(url).headers(header_map).build()?;
+            let mut header_map = ::reqwest::header::HeaderMap::with_capacity(1usize);
+            header_map.append(
+                ::reqwest::header::HeaderName::from_static("api-version"),
+                ::reqwest::header::HeaderValue::from_static(Self::api_version()),
+            );
+            self.client.post(url).headers(header_map)
+        }
+
+        .build()?;
         let info = OperationInfo {
             operation_id: "control_resume",
         };
         self.pre(&mut request, &info).await?;
         let result = self.exec(request, &info).await;
         self.post(&result, &info).await?;
->>>>>>> cd33fb4f
         let response = result?;
         match response.status().as_u16() {
             200u16 => Ok(ResponseValue::empty(response)),
@@ -1108,7 +1089,6 @@
         &'a self,
         task: &'a str,
     ) -> Result<ResponseValue<types::Task>, Error<()>> {
-<<<<<<< HEAD
         #[allow(unused_mut)]
         let mut request = {
             let url = format!(
@@ -1116,42 +1096,27 @@
                 self.baseurl,
                 encode_path(&task.to_string()),
             );
-            self.client.get(url).header(
-                reqwest::header::ACCEPT,
-                reqwest::header::HeaderValue::from_static("application/json"),
-            )
-        }
-
-        .build()?;
-        let result = self.client.execute(request).await;
-=======
-        let url = format!(
-            "{}/v1/task/{}",
-            self.baseurl,
-            encode_path(&task.to_string()),
-        );
-        let mut header_map = ::reqwest::header::HeaderMap::with_capacity(1usize);
-        header_map.append(
-            ::reqwest::header::HeaderName::from_static("api-version"),
-            ::reqwest::header::HeaderValue::from_static(Self::api_version()),
-        );
-        #[allow(unused_mut)]
-        let mut request = self
-            .client
-            .get(url)
-            .header(
-                ::reqwest::header::ACCEPT,
-                ::reqwest::header::HeaderValue::from_static("application/json"),
-            )
-            .headers(header_map)
-            .build()?;
+            let mut header_map = ::reqwest::header::HeaderMap::with_capacity(1usize);
+            header_map.append(
+                ::reqwest::header::HeaderName::from_static("api-version"),
+                ::reqwest::header::HeaderValue::from_static(Self::api_version()),
+            );
+            self.client
+                .get(url)
+                .header(
+                    ::reqwest::header::ACCEPT,
+                    ::reqwest::header::HeaderValue::from_static("application/json"),
+                )
+                .headers(header_map)
+        }
+
+        .build()?;
         let info = OperationInfo {
             operation_id: "task_get",
         };
         self.pre(&mut request, &info).await?;
         let result = self.exec(request, &info).await;
         self.post(&result, &info).await?;
->>>>>>> cd33fb4f
         let response = result?;
         match response.status().as_u16() {
             200u16 => ResponseValue::from_response(response).await,
@@ -1163,42 +1128,30 @@
     pub async fn tasks_get<'a>(
         &'a self,
     ) -> Result<ResponseValue<::std::vec::Vec<types::Task>>, Error<()>> {
-<<<<<<< HEAD
         #[allow(unused_mut)]
         let mut request = {
             let url = format!("{}/v1/tasks", self.baseurl,);
-            self.client.get(url).header(
-                reqwest::header::ACCEPT,
-                reqwest::header::HeaderValue::from_static("application/json"),
-            )
-        }
-
-        .build()?;
-        let result = self.client.execute(request).await;
-=======
-        let url = format!("{}/v1/tasks", self.baseurl,);
-        let mut header_map = ::reqwest::header::HeaderMap::with_capacity(1usize);
-        header_map.append(
-            ::reqwest::header::HeaderName::from_static("api-version"),
-            ::reqwest::header::HeaderValue::from_static(Self::api_version()),
-        );
-        #[allow(unused_mut)]
-        let mut request = self
-            .client
-            .get(url)
-            .header(
-                ::reqwest::header::ACCEPT,
-                ::reqwest::header::HeaderValue::from_static("application/json"),
-            )
-            .headers(header_map)
-            .build()?;
+            let mut header_map = ::reqwest::header::HeaderMap::with_capacity(1usize);
+            header_map.append(
+                ::reqwest::header::HeaderName::from_static("api-version"),
+                ::reqwest::header::HeaderValue::from_static(Self::api_version()),
+            );
+            self.client
+                .get(url)
+                .header(
+                    ::reqwest::header::ACCEPT,
+                    ::reqwest::header::HeaderValue::from_static("application/json"),
+                )
+                .headers(header_map)
+        }
+
+        .build()?;
         let info = OperationInfo {
             operation_id: "tasks_get",
         };
         self.pre(&mut request, &info).await?;
         let result = self.exec(request, &info).await;
         self.post(&result, &info).await?;
->>>>>>> cd33fb4f
         let response = result?;
         match response.status().as_u16() {
             200u16 => ResponseValue::from_response(response).await,
@@ -1211,46 +1164,31 @@
         &'a self,
         body: &'a types::TaskSubmit,
     ) -> Result<ResponseValue<types::TaskSubmitResult>, Error<()>> {
-<<<<<<< HEAD
         #[allow(unused_mut)]
         let mut request = {
             let url = format!("{}/v1/tasks", self.baseurl,);
+            let mut header_map = ::reqwest::header::HeaderMap::with_capacity(1usize);
+            header_map.append(
+                ::reqwest::header::HeaderName::from_static("api-version"),
+                ::reqwest::header::HeaderValue::from_static(Self::api_version()),
+            );
             self.client
                 .post(url)
                 .header(
-                    reqwest::header::ACCEPT,
-                    reqwest::header::HeaderValue::from_static("application/json"),
+                    ::reqwest::header::ACCEPT,
+                    ::reqwest::header::HeaderValue::from_static("application/json"),
                 )
                 .json(&body)
-        }
-
-        .build()?;
-        let result = self.client.execute(request).await;
-=======
-        let url = format!("{}/v1/tasks", self.baseurl,);
-        let mut header_map = ::reqwest::header::HeaderMap::with_capacity(1usize);
-        header_map.append(
-            ::reqwest::header::HeaderName::from_static("api-version"),
-            ::reqwest::header::HeaderValue::from_static(Self::api_version()),
-        );
-        #[allow(unused_mut)]
-        let mut request = self
-            .client
-            .post(url)
-            .header(
-                ::reqwest::header::ACCEPT,
-                ::reqwest::header::HeaderValue::from_static("application/json"),
-            )
-            .json(&body)
-            .headers(header_map)
-            .build()?;
+                .headers(header_map)
+        }
+
+        .build()?;
         let info = OperationInfo {
             operation_id: "task_submit",
         };
         self.pre(&mut request, &info).await?;
         let result = self.exec(request, &info).await;
         self.post(&result, &info).await?;
->>>>>>> cd33fb4f
         let response = result?;
         match response.status().as_u16() {
             201u16 => ResponseValue::from_response(response).await,
@@ -1264,7 +1202,6 @@
         task: &'a str,
         minseq: Option<u32>,
     ) -> Result<ResponseValue<::std::vec::Vec<types::TaskEvent>>, Error<()>> {
-<<<<<<< HEAD
         #[allow(unused_mut)]
         let mut request = {
             let url = format!(
@@ -1272,46 +1209,28 @@
                 self.baseurl,
                 encode_path(&task.to_string()),
             );
+            let mut header_map = ::reqwest::header::HeaderMap::with_capacity(1usize);
+            header_map.append(
+                ::reqwest::header::HeaderName::from_static("api-version"),
+                ::reqwest::header::HeaderValue::from_static(Self::api_version()),
+            );
             self.client
                 .get(url)
                 .header(
-                    reqwest::header::ACCEPT,
-                    reqwest::header::HeaderValue::from_static("application/json"),
+                    ::reqwest::header::ACCEPT,
+                    ::reqwest::header::HeaderValue::from_static("application/json"),
                 )
                 .query(&progenitor_client::QueryParam::new("minseq", &minseq))
-        }
-
-        .build()?;
-        let result = self.client.execute(request).await;
-=======
-        let url = format!(
-            "{}/v1/tasks/{}/events",
-            self.baseurl,
-            encode_path(&task.to_string()),
-        );
-        let mut header_map = ::reqwest::header::HeaderMap::with_capacity(1usize);
-        header_map.append(
-            ::reqwest::header::HeaderName::from_static("api-version"),
-            ::reqwest::header::HeaderValue::from_static(Self::api_version()),
-        );
-        #[allow(unused_mut)]
-        let mut request = self
-            .client
-            .get(url)
-            .header(
-                ::reqwest::header::ACCEPT,
-                ::reqwest::header::HeaderValue::from_static("application/json"),
-            )
-            .query(&progenitor_client::QueryParam::new("minseq", &minseq))
-            .headers(header_map)
-            .build()?;
+                .headers(header_map)
+        }
+
+        .build()?;
         let info = OperationInfo {
             operation_id: "task_events_get",
         };
         self.pre(&mut request, &info).await?;
         let result = self.exec(request, &info).await;
         self.post(&result, &info).await?;
->>>>>>> cd33fb4f
         let response = result?;
         match response.status().as_u16() {
             200u16 => ResponseValue::from_response(response).await,
@@ -1324,7 +1243,6 @@
         &'a self,
         task: &'a str,
     ) -> Result<ResponseValue<::std::vec::Vec<types::TaskOutput>>, Error<()>> {
-<<<<<<< HEAD
         #[allow(unused_mut)]
         let mut request = {
             let url = format!(
@@ -1332,42 +1250,27 @@
                 self.baseurl,
                 encode_path(&task.to_string()),
             );
-            self.client.get(url).header(
-                reqwest::header::ACCEPT,
-                reqwest::header::HeaderValue::from_static("application/json"),
-            )
-        }
-
-        .build()?;
-        let result = self.client.execute(request).await;
-=======
-        let url = format!(
-            "{}/v1/tasks/{}/outputs",
-            self.baseurl,
-            encode_path(&task.to_string()),
-        );
-        let mut header_map = ::reqwest::header::HeaderMap::with_capacity(1usize);
-        header_map.append(
-            ::reqwest::header::HeaderName::from_static("api-version"),
-            ::reqwest::header::HeaderValue::from_static(Self::api_version()),
-        );
-        #[allow(unused_mut)]
-        let mut request = self
-            .client
-            .get(url)
-            .header(
-                ::reqwest::header::ACCEPT,
-                ::reqwest::header::HeaderValue::from_static("application/json"),
-            )
-            .headers(header_map)
-            .build()?;
+            let mut header_map = ::reqwest::header::HeaderMap::with_capacity(1usize);
+            header_map.append(
+                ::reqwest::header::HeaderName::from_static("api-version"),
+                ::reqwest::header::HeaderValue::from_static(Self::api_version()),
+            );
+            self.client
+                .get(url)
+                .header(
+                    ::reqwest::header::ACCEPT,
+                    ::reqwest::header::HeaderValue::from_static("application/json"),
+                )
+                .headers(header_map)
+        }
+
+        .build()?;
         let info = OperationInfo {
             operation_id: "task_outputs_get",
         };
         self.pre(&mut request, &info).await?;
         let result = self.exec(request, &info).await;
         self.post(&result, &info).await?;
->>>>>>> cd33fb4f
         let response = result?;
         match response.status().as_u16() {
             200u16 => ResponseValue::from_response(response).await,
@@ -1381,7 +1284,6 @@
         task: &'a str,
         output: &'a str,
     ) -> Result<ResponseValue<ByteStream>, Error<()>> {
-<<<<<<< HEAD
         #[allow(unused_mut)]
         let mut request = {
             let url = format!(
@@ -1390,32 +1292,21 @@
                 encode_path(&task.to_string()),
                 encode_path(&output.to_string()),
             );
-            self.client.get(url)
-        }
-
-        .build()?;
-        let result = self.client.execute(request).await;
-=======
-        let url = format!(
-            "{}/v1/tasks/{}/outputs/{}",
-            self.baseurl,
-            encode_path(&task.to_string()),
-            encode_path(&output.to_string()),
-        );
-        let mut header_map = ::reqwest::header::HeaderMap::with_capacity(1usize);
-        header_map.append(
-            ::reqwest::header::HeaderName::from_static("api-version"),
-            ::reqwest::header::HeaderValue::from_static(Self::api_version()),
-        );
-        #[allow(unused_mut)]
-        let mut request = self.client.get(url).headers(header_map).build()?;
+            let mut header_map = ::reqwest::header::HeaderMap::with_capacity(1usize);
+            header_map.append(
+                ::reqwest::header::HeaderName::from_static("api-version"),
+                ::reqwest::header::HeaderValue::from_static(Self::api_version()),
+            );
+            self.client.get(url).headers(header_map)
+        }
+
+        .build()?;
         let info = OperationInfo {
             operation_id: "task_output_download",
         };
         self.pre(&mut request, &info).await?;
         let result = self.exec(request, &info).await;
         self.post(&result, &info).await?;
->>>>>>> cd33fb4f
         let response = result?;
         match response.status().as_u16() {
             200..=299 => Ok(ResponseValue::stream(response)),
@@ -1428,46 +1319,31 @@
         &'a self,
         body: &'a types::UserCreate,
     ) -> Result<ResponseValue<types::UserCreateResult>, Error<()>> {
-<<<<<<< HEAD
         #[allow(unused_mut)]
         let mut request = {
             let url = format!("{}/v1/users", self.baseurl,);
+            let mut header_map = ::reqwest::header::HeaderMap::with_capacity(1usize);
+            header_map.append(
+                ::reqwest::header::HeaderName::from_static("api-version"),
+                ::reqwest::header::HeaderValue::from_static(Self::api_version()),
+            );
             self.client
                 .post(url)
                 .header(
-                    reqwest::header::ACCEPT,
-                    reqwest::header::HeaderValue::from_static("application/json"),
+                    ::reqwest::header::ACCEPT,
+                    ::reqwest::header::HeaderValue::from_static("application/json"),
                 )
                 .json(&body)
-        }
-
-        .build()?;
-        let result = self.client.execute(request).await;
-=======
-        let url = format!("{}/v1/users", self.baseurl,);
-        let mut header_map = ::reqwest::header::HeaderMap::with_capacity(1usize);
-        header_map.append(
-            ::reqwest::header::HeaderName::from_static("api-version"),
-            ::reqwest::header::HeaderValue::from_static(Self::api_version()),
-        );
-        #[allow(unused_mut)]
-        let mut request = self
-            .client
-            .post(url)
-            .header(
-                ::reqwest::header::ACCEPT,
-                ::reqwest::header::HeaderValue::from_static("application/json"),
-            )
-            .json(&body)
-            .headers(header_map)
-            .build()?;
+                .headers(header_map)
+        }
+
+        .build()?;
         let info = OperationInfo {
             operation_id: "user_create",
         };
         self.pre(&mut request, &info).await?;
         let result = self.exec(request, &info).await;
         self.post(&result, &info).await?;
->>>>>>> cd33fb4f
         let response = result?;
         match response.status().as_u16() {
             201u16 => ResponseValue::from_response(response).await,
@@ -1477,42 +1353,30 @@
 
     ///Sends a `GET` request to `/v1/whoami`
     pub async fn whoami<'a>(&'a self) -> Result<ResponseValue<types::WhoamiResult>, Error<()>> {
-<<<<<<< HEAD
         #[allow(unused_mut)]
         let mut request = {
             let url = format!("{}/v1/whoami", self.baseurl,);
-            self.client.get(url).header(
-                reqwest::header::ACCEPT,
-                reqwest::header::HeaderValue::from_static("application/json"),
-            )
-        }
-
-        .build()?;
-        let result = self.client.execute(request).await;
-=======
-        let url = format!("{}/v1/whoami", self.baseurl,);
-        let mut header_map = ::reqwest::header::HeaderMap::with_capacity(1usize);
-        header_map.append(
-            ::reqwest::header::HeaderName::from_static("api-version"),
-            ::reqwest::header::HeaderValue::from_static(Self::api_version()),
-        );
-        #[allow(unused_mut)]
-        let mut request = self
-            .client
-            .get(url)
-            .header(
-                ::reqwest::header::ACCEPT,
-                ::reqwest::header::HeaderValue::from_static("application/json"),
-            )
-            .headers(header_map)
-            .build()?;
+            let mut header_map = ::reqwest::header::HeaderMap::with_capacity(1usize);
+            header_map.append(
+                ::reqwest::header::HeaderName::from_static("api-version"),
+                ::reqwest::header::HeaderValue::from_static(Self::api_version()),
+            );
+            self.client
+                .get(url)
+                .header(
+                    ::reqwest::header::ACCEPT,
+                    ::reqwest::header::HeaderValue::from_static("application/json"),
+                )
+                .headers(header_map)
+        }
+
+        .build()?;
         let info = OperationInfo {
             operation_id: "whoami",
         };
         self.pre(&mut request, &info).await?;
         let result = self.exec(request, &info).await;
         self.post(&result, &info).await?;
->>>>>>> cd33fb4f
         let response = result?;
         match response.status().as_u16() {
             200u16 => ResponseValue::from_response(response).await,
@@ -1525,46 +1389,31 @@
         &'a self,
         body: String,
     ) -> Result<ResponseValue<()>, Error<()>> {
-<<<<<<< HEAD
         #[allow(unused_mut)]
         let mut request = {
             let url = format!("{}/v1/whoami/name", self.baseurl,);
+            let mut header_map = ::reqwest::header::HeaderMap::with_capacity(1usize);
+            header_map.append(
+                ::reqwest::header::HeaderName::from_static("api-version"),
+                ::reqwest::header::HeaderValue::from_static(Self::api_version()),
+            );
             self.client
                 .put(url)
                 .header(
-                    reqwest::header::CONTENT_TYPE,
-                    reqwest::header::HeaderValue::from_static("text/plain"),
+                    ::reqwest::header::CONTENT_TYPE,
+                    ::reqwest::header::HeaderValue::from_static("text/plain"),
                 )
                 .body(body)
-        }
-
-        .build()?;
-        let result = self.client.execute(request).await;
-=======
-        let url = format!("{}/v1/whoami/name", self.baseurl,);
-        let mut header_map = ::reqwest::header::HeaderMap::with_capacity(1usize);
-        header_map.append(
-            ::reqwest::header::HeaderName::from_static("api-version"),
-            ::reqwest::header::HeaderValue::from_static(Self::api_version()),
-        );
-        #[allow(unused_mut)]
-        let mut request = self
-            .client
-            .put(url)
-            .header(
-                ::reqwest::header::CONTENT_TYPE,
-                ::reqwest::header::HeaderValue::from_static("text/plain"),
-            )
-            .body(body)
-            .headers(header_map)
-            .build()?;
+                .headers(header_map)
+        }
+
+        .build()?;
         let info = OperationInfo {
             operation_id: "whoami_put_name",
         };
         self.pre(&mut request, &info).await?;
         let result = self.exec(request, &info).await;
         self.post(&result, &info).await?;
->>>>>>> cd33fb4f
         let response = result?;
         match response.status().as_u16() {
             200u16 => Ok(ResponseValue::empty(response)),
@@ -1577,46 +1426,31 @@
         &'a self,
         body: &'a types::WorkerBootstrap,
     ) -> Result<ResponseValue<types::WorkerBootstrapResult>, Error<()>> {
-<<<<<<< HEAD
         #[allow(unused_mut)]
         let mut request = {
             let url = format!("{}/v1/worker/bootstrap", self.baseurl,);
+            let mut header_map = ::reqwest::header::HeaderMap::with_capacity(1usize);
+            header_map.append(
+                ::reqwest::header::HeaderName::from_static("api-version"),
+                ::reqwest::header::HeaderValue::from_static(Self::api_version()),
+            );
             self.client
                 .post(url)
                 .header(
-                    reqwest::header::ACCEPT,
-                    reqwest::header::HeaderValue::from_static("application/json"),
+                    ::reqwest::header::ACCEPT,
+                    ::reqwest::header::HeaderValue::from_static("application/json"),
                 )
                 .json(&body)
-        }
-
-        .build()?;
-        let result = self.client.execute(request).await;
-=======
-        let url = format!("{}/v1/worker/bootstrap", self.baseurl,);
-        let mut header_map = ::reqwest::header::HeaderMap::with_capacity(1usize);
-        header_map.append(
-            ::reqwest::header::HeaderName::from_static("api-version"),
-            ::reqwest::header::HeaderValue::from_static(Self::api_version()),
-        );
-        #[allow(unused_mut)]
-        let mut request = self
-            .client
-            .post(url)
-            .header(
-                ::reqwest::header::ACCEPT,
-                ::reqwest::header::HeaderValue::from_static("application/json"),
-            )
-            .json(&body)
-            .headers(header_map)
-            .build()?;
+                .headers(header_map)
+        }
+
+        .build()?;
         let info = OperationInfo {
             operation_id: "worker_bootstrap",
         };
         self.pre(&mut request, &info).await?;
         let result = self.exec(request, &info).await;
         self.post(&result, &info).await?;
->>>>>>> cd33fb4f
         let response = result?;
         match response.status().as_u16() {
             201u16 => ResponseValue::from_response(response).await,
@@ -1628,42 +1462,30 @@
     pub async fn worker_ping<'a>(
         &'a self,
     ) -> Result<ResponseValue<types::WorkerPingResult>, Error<()>> {
-<<<<<<< HEAD
         #[allow(unused_mut)]
         let mut request = {
             let url = format!("{}/v1/worker/ping", self.baseurl,);
-            self.client.get(url).header(
-                reqwest::header::ACCEPT,
-                reqwest::header::HeaderValue::from_static("application/json"),
-            )
-        }
-
-        .build()?;
-        let result = self.client.execute(request).await;
-=======
-        let url = format!("{}/v1/worker/ping", self.baseurl,);
-        let mut header_map = ::reqwest::header::HeaderMap::with_capacity(1usize);
-        header_map.append(
-            ::reqwest::header::HeaderName::from_static("api-version"),
-            ::reqwest::header::HeaderValue::from_static(Self::api_version()),
-        );
-        #[allow(unused_mut)]
-        let mut request = self
-            .client
-            .get(url)
-            .header(
-                ::reqwest::header::ACCEPT,
-                ::reqwest::header::HeaderValue::from_static("application/json"),
-            )
-            .headers(header_map)
-            .build()?;
+            let mut header_map = ::reqwest::header::HeaderMap::with_capacity(1usize);
+            header_map.append(
+                ::reqwest::header::HeaderName::from_static("api-version"),
+                ::reqwest::header::HeaderValue::from_static(Self::api_version()),
+            );
+            self.client
+                .get(url)
+                .header(
+                    ::reqwest::header::ACCEPT,
+                    ::reqwest::header::HeaderValue::from_static("application/json"),
+                )
+                .headers(header_map)
+        }
+
+        .build()?;
         let info = OperationInfo {
             operation_id: "worker_ping",
         };
         self.pre(&mut request, &info).await?;
         let result = self.exec(request, &info).await;
         self.post(&result, &info).await?;
->>>>>>> cd33fb4f
         let response = result?;
         match response.status().as_u16() {
             200u16 => ResponseValue::from_response(response).await,
@@ -1677,7 +1499,6 @@
         task: &'a str,
         body: &'a types::WorkerAppendTask,
     ) -> Result<ResponseValue<()>, Error<()>> {
-<<<<<<< HEAD
         #[allow(unused_mut)]
         let mut request = {
             let url = format!(
@@ -1685,36 +1506,21 @@
                 self.baseurl,
                 encode_path(&task.to_string()),
             );
-            self.client.post(url).json(&body)
-        }
-
-        .build()?;
-        let result = self.client.execute(request).await;
-=======
-        let url = format!(
-            "{}/v1/worker/task/{}/append",
-            self.baseurl,
-            encode_path(&task.to_string()),
-        );
-        let mut header_map = ::reqwest::header::HeaderMap::with_capacity(1usize);
-        header_map.append(
-            ::reqwest::header::HeaderName::from_static("api-version"),
-            ::reqwest::header::HeaderValue::from_static(Self::api_version()),
-        );
-        #[allow(unused_mut)]
-        let mut request = self
-            .client
-            .post(url)
-            .json(&body)
-            .headers(header_map)
-            .build()?;
+            let mut header_map = ::reqwest::header::HeaderMap::with_capacity(1usize);
+            header_map.append(
+                ::reqwest::header::HeaderName::from_static("api-version"),
+                ::reqwest::header::HeaderValue::from_static(Self::api_version()),
+            );
+            self.client.post(url).json(&body).headers(header_map)
+        }
+
+        .build()?;
         let info = OperationInfo {
             operation_id: "worker_task_append",
         };
         self.pre(&mut request, &info).await?;
         let result = self.exec(request, &info).await;
         self.post(&result, &info).await?;
->>>>>>> cd33fb4f
         let response = result?;
         match response.status().as_u16() {
             201u16 => Ok(ResponseValue::empty(response)),
@@ -1728,7 +1534,6 @@
         task: &'a str,
         body: B,
     ) -> Result<ResponseValue<types::UploadedChunk>, Error<()>> {
-<<<<<<< HEAD
         #[allow(unused_mut)]
         let mut request = {
             let url = format!(
@@ -1736,54 +1541,32 @@
                 self.baseurl,
                 encode_path(&task.to_string()),
             );
+            let mut header_map = ::reqwest::header::HeaderMap::with_capacity(1usize);
+            header_map.append(
+                ::reqwest::header::HeaderName::from_static("api-version"),
+                ::reqwest::header::HeaderValue::from_static(Self::api_version()),
+            );
             self.client
                 .post(url)
                 .header(
-                    reqwest::header::ACCEPT,
-                    reqwest::header::HeaderValue::from_static("application/json"),
+                    ::reqwest::header::ACCEPT,
+                    ::reqwest::header::HeaderValue::from_static("application/json"),
                 )
                 .header(
-                    reqwest::header::CONTENT_TYPE,
-                    reqwest::header::HeaderValue::from_static("application/octet-stream"),
+                    ::reqwest::header::CONTENT_TYPE,
+                    ::reqwest::header::HeaderValue::from_static("application/octet-stream"),
                 )
                 .body(body)
-        }
-
-        .build()?;
-        let result = self.client.execute(request).await;
-=======
-        let url = format!(
-            "{}/v1/worker/task/{}/chunk",
-            self.baseurl,
-            encode_path(&task.to_string()),
-        );
-        let mut header_map = ::reqwest::header::HeaderMap::with_capacity(1usize);
-        header_map.append(
-            ::reqwest::header::HeaderName::from_static("api-version"),
-            ::reqwest::header::HeaderValue::from_static(Self::api_version()),
-        );
-        #[allow(unused_mut)]
-        let mut request = self
-            .client
-            .post(url)
-            .header(
-                ::reqwest::header::ACCEPT,
-                ::reqwest::header::HeaderValue::from_static("application/json"),
-            )
-            .header(
-                ::reqwest::header::CONTENT_TYPE,
-                ::reqwest::header::HeaderValue::from_static("application/octet-stream"),
-            )
-            .body(body)
-            .headers(header_map)
-            .build()?;
+                .headers(header_map)
+        }
+
+        .build()?;
         let info = OperationInfo {
             operation_id: "worker_task_upload_chunk",
         };
         self.pre(&mut request, &info).await?;
         let result = self.exec(request, &info).await;
         self.post(&result, &info).await?;
->>>>>>> cd33fb4f
         let response = result?;
         match response.status().as_u16() {
             201u16 => ResponseValue::from_response(response).await,
@@ -1797,7 +1580,6 @@
         task: &'a str,
         body: &'a types::WorkerCompleteTask,
     ) -> Result<ResponseValue<()>, Error<()>> {
-<<<<<<< HEAD
         #[allow(unused_mut)]
         let mut request = {
             let url = format!(
@@ -1805,36 +1587,21 @@
                 self.baseurl,
                 encode_path(&task.to_string()),
             );
-            self.client.post(url).json(&body)
-        }
-
-        .build()?;
-        let result = self.client.execute(request).await;
-=======
-        let url = format!(
-            "{}/v1/worker/task/{}/complete",
-            self.baseurl,
-            encode_path(&task.to_string()),
-        );
-        let mut header_map = ::reqwest::header::HeaderMap::with_capacity(1usize);
-        header_map.append(
-            ::reqwest::header::HeaderName::from_static("api-version"),
-            ::reqwest::header::HeaderValue::from_static(Self::api_version()),
-        );
-        #[allow(unused_mut)]
-        let mut request = self
-            .client
-            .post(url)
-            .json(&body)
-            .headers(header_map)
-            .build()?;
+            let mut header_map = ::reqwest::header::HeaderMap::with_capacity(1usize);
+            header_map.append(
+                ::reqwest::header::HeaderName::from_static("api-version"),
+                ::reqwest::header::HeaderValue::from_static(Self::api_version()),
+            );
+            self.client.post(url).json(&body).headers(header_map)
+        }
+
+        .build()?;
         let info = OperationInfo {
             operation_id: "worker_task_complete",
         };
         self.pre(&mut request, &info).await?;
         let result = self.exec(request, &info).await;
         self.post(&result, &info).await?;
->>>>>>> cd33fb4f
         let response = result?;
         match response.status().as_u16() {
             200u16 => Ok(ResponseValue::empty(response)),
@@ -1848,7 +1615,6 @@
         task: &'a str,
         body: &'a types::WorkerAddOutput,
     ) -> Result<ResponseValue<()>, Error<()>> {
-<<<<<<< HEAD
         #[allow(unused_mut)]
         let mut request = {
             let url = format!(
@@ -1856,36 +1622,21 @@
                 self.baseurl,
                 encode_path(&task.to_string()),
             );
-            self.client.post(url).json(&body)
-        }
-
-        .build()?;
-        let result = self.client.execute(request).await;
-=======
-        let url = format!(
-            "{}/v1/worker/task/{}/output",
-            self.baseurl,
-            encode_path(&task.to_string()),
-        );
-        let mut header_map = ::reqwest::header::HeaderMap::with_capacity(1usize);
-        header_map.append(
-            ::reqwest::header::HeaderName::from_static("api-version"),
-            ::reqwest::header::HeaderValue::from_static(Self::api_version()),
-        );
-        #[allow(unused_mut)]
-        let mut request = self
-            .client
-            .post(url)
-            .json(&body)
-            .headers(header_map)
-            .build()?;
+            let mut header_map = ::reqwest::header::HeaderMap::with_capacity(1usize);
+            header_map.append(
+                ::reqwest::header::HeaderName::from_static("api-version"),
+                ::reqwest::header::HeaderValue::from_static(Self::api_version()),
+            );
+            self.client.post(url).json(&body).headers(header_map)
+        }
+
+        .build()?;
         let info = OperationInfo {
             operation_id: "worker_task_add_output",
         };
         self.pre(&mut request, &info).await?;
         let result = self.exec(request, &info).await;
         self.post(&result, &info).await?;
->>>>>>> cd33fb4f
         let response = result?;
         match response.status().as_u16() {
             201u16 => Ok(ResponseValue::empty(response)),
@@ -1897,42 +1648,30 @@
     pub async fn workers_list<'a>(
         &'a self,
     ) -> Result<ResponseValue<types::WorkersResult>, Error<()>> {
-<<<<<<< HEAD
         #[allow(unused_mut)]
         let mut request = {
             let url = format!("{}/v1/workers", self.baseurl,);
-            self.client.get(url).header(
-                reqwest::header::ACCEPT,
-                reqwest::header::HeaderValue::from_static("application/json"),
-            )
-        }
-
-        .build()?;
-        let result = self.client.execute(request).await;
-=======
-        let url = format!("{}/v1/workers", self.baseurl,);
-        let mut header_map = ::reqwest::header::HeaderMap::with_capacity(1usize);
-        header_map.append(
-            ::reqwest::header::HeaderName::from_static("api-version"),
-            ::reqwest::header::HeaderValue::from_static(Self::api_version()),
-        );
-        #[allow(unused_mut)]
-        let mut request = self
-            .client
-            .get(url)
-            .header(
-                ::reqwest::header::ACCEPT,
-                ::reqwest::header::HeaderValue::from_static("application/json"),
-            )
-            .headers(header_map)
-            .build()?;
+            let mut header_map = ::reqwest::header::HeaderMap::with_capacity(1usize);
+            header_map.append(
+                ::reqwest::header::HeaderName::from_static("api-version"),
+                ::reqwest::header::HeaderValue::from_static(Self::api_version()),
+            );
+            self.client
+                .get(url)
+                .header(
+                    ::reqwest::header::ACCEPT,
+                    ::reqwest::header::HeaderValue::from_static("application/json"),
+                )
+                .headers(header_map)
+        }
+
+        .build()?;
         let info = OperationInfo {
             operation_id: "workers_list",
         };
         self.pre(&mut request, &info).await?;
         let result = self.exec(request, &info).await;
         self.post(&result, &info).await?;
->>>>>>> cd33fb4f
         let response = result?;
         match response.status().as_u16() {
             200u16 => ResponseValue::from_response(response).await,
@@ -1942,31 +1681,24 @@
 
     ///Sends a `POST` request to `/v1/workers/recycle`
     pub async fn workers_recycle<'a>(&'a self) -> Result<ResponseValue<()>, Error<()>> {
-<<<<<<< HEAD
         #[allow(unused_mut)]
         let mut request = {
             let url = format!("{}/v1/workers/recycle", self.baseurl,);
-            self.client.post(url)
-        }
-
-        .build()?;
-        let result = self.client.execute(request).await;
-=======
-        let url = format!("{}/v1/workers/recycle", self.baseurl,);
-        let mut header_map = ::reqwest::header::HeaderMap::with_capacity(1usize);
-        header_map.append(
-            ::reqwest::header::HeaderName::from_static("api-version"),
-            ::reqwest::header::HeaderValue::from_static(Self::api_version()),
-        );
-        #[allow(unused_mut)]
-        let mut request = self.client.post(url).headers(header_map).build()?;
+            let mut header_map = ::reqwest::header::HeaderMap::with_capacity(1usize);
+            header_map.append(
+                ::reqwest::header::HeaderName::from_static("api-version"),
+                ::reqwest::header::HeaderValue::from_static(Self::api_version()),
+            );
+            self.client.post(url).headers(header_map)
+        }
+
+        .build()?;
         let info = OperationInfo {
             operation_id: "workers_recycle",
         };
         self.pre(&mut request, &info).await?;
         let result = self.exec(request, &info).await;
         self.post(&result, &info).await?;
->>>>>>> cd33fb4f
         let response = result?;
         match response.status().as_u16() {
             200u16 => Ok(ResponseValue::empty(response)),
@@ -1979,46 +1711,31 @@
         &'a self,
         id: Option<&'a types::GetThingOrThingsId>,
     ) -> Result<ResponseValue<::std::string::String>, Error<()>> {
-<<<<<<< HEAD
         #[allow(unused_mut)]
         let mut request = {
             let url = format!("{}/v1/things", self.baseurl,);
+            let mut header_map = ::reqwest::header::HeaderMap::with_capacity(1usize);
+            header_map.append(
+                ::reqwest::header::HeaderName::from_static("api-version"),
+                ::reqwest::header::HeaderValue::from_static(Self::api_version()),
+            );
             self.client
                 .get(url)
                 .header(
-                    reqwest::header::ACCEPT,
-                    reqwest::header::HeaderValue::from_static("application/json"),
+                    ::reqwest::header::ACCEPT,
+                    ::reqwest::header::HeaderValue::from_static("application/json"),
                 )
                 .query(&progenitor_client::QueryParam::new("id", &id))
-        }
-
-        .build()?;
-        let result = self.client.execute(request).await;
-=======
-        let url = format!("{}/v1/things", self.baseurl,);
-        let mut header_map = ::reqwest::header::HeaderMap::with_capacity(1usize);
-        header_map.append(
-            ::reqwest::header::HeaderName::from_static("api-version"),
-            ::reqwest::header::HeaderValue::from_static(Self::api_version()),
-        );
-        #[allow(unused_mut)]
-        let mut request = self
-            .client
-            .get(url)
-            .header(
-                ::reqwest::header::ACCEPT,
-                ::reqwest::header::HeaderValue::from_static("application/json"),
-            )
-            .query(&progenitor_client::QueryParam::new("id", &id))
-            .headers(header_map)
-            .build()?;
+                .headers(header_map)
+        }
+
+        .build()?;
         let info = OperationInfo {
             operation_id: "get_thing_or_things",
         };
         self.pre(&mut request, &info).await?;
         let result = self.exec(request, &info).await;
         self.post(&result, &info).await?;
->>>>>>> cd33fb4f
         let response = result?;
         match response.status().as_u16() {
             200u16 => ResponseValue::from_response(response).await,
@@ -2031,18 +1748,21 @@
         &'a self,
         accept_language: Option<types::HeaderArgAcceptLanguage>,
     ) -> Result<ResponseValue<()>, Error<()>> {
-        let url = format!("{}/v1/header-arg", self.baseurl,);
-        let mut header_map = ::reqwest::header::HeaderMap::with_capacity(2usize);
-        header_map.append(
-            ::reqwest::header::HeaderName::from_static("api-version"),
-            ::reqwest::header::HeaderValue::from_static(Self::api_version()),
-        );
-        if let Some(value) = accept_language {
-            header_map.append("accept-language", value.to_string().try_into()?);
-        }
-
-        #[allow(unused_mut)]
-        let mut request = self.client.get(url).headers(header_map).build()?;
+        #[allow(unused_mut)]
+        let mut request = {
+            let url = format!("{}/v1/header-arg", self.baseurl,);
+            let mut header_map = ::reqwest::header::HeaderMap::with_capacity(2usize);
+            header_map.append(
+                ::reqwest::header::HeaderName::from_static("api-version"),
+                ::reqwest::header::HeaderValue::from_static(Self::api_version()),
+            );
+            if let Some(value) = accept_language {
+                header_map.append("accept-language", value.to_string().try_into()?);
+            }
+            self.client.get(url).headers(header_map)
+        }
+
+        .build()?;
         let info = OperationInfo {
             operation_id: "header_arg",
         };
