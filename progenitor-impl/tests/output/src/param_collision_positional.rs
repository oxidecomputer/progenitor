#![allow(elided_named_lifetimes)]
#[allow(unused_imports)]
use progenitor_client::{encode_path, ClientHooks, OperationInfo, RequestBuilderExt};
#[allow(unused_imports)]
pub use progenitor_client::{ByteStream, ClientInfo, Error, ResponseValue};
/// Types used as operation parameters and responses.
#[allow(clippy::all)]
pub mod types {
    /// Error types.
    pub mod error {
        /// Error from a `TryFrom` or `FromStr` implementation.
        pub struct ConversionError(::std::borrow::Cow<'static, str>);
        impl ::std::error::Error for ConversionError {}
        impl ::std::fmt::Display for ConversionError {
            fn fmt(&self, f: &mut ::std::fmt::Formatter<'_>) -> Result<(), ::std::fmt::Error> {
                ::std::fmt::Display::fmt(&self.0, f)
            }
        }

        impl ::std::fmt::Debug for ConversionError {
            fn fmt(&self, f: &mut ::std::fmt::Formatter<'_>) -> Result<(), ::std::fmt::Error> {
                ::std::fmt::Debug::fmt(&self.0, f)
            }
        }

        impl From<&'static str> for ConversionError {
            fn from(value: &'static str) -> Self {
                Self(value.into())
            }
        }

        impl From<String> for ConversionError {
            fn from(value: String) -> Self {
                Self(value.into())
            }
        }
    }
}

#[derive(Clone, Debug)]
///Client for Parameter name collision test
///
///Minimal API for testing collision between parameter names and generated code
///
///Version: v1
pub struct Client {
    pub(crate) baseurl: String,
    pub(crate) client: reqwest::Client,
}

impl Client {
    /// Create a new client.
    ///
    /// `baseurl` is the base URL provided to the internal
    /// `reqwest::Client`, and should include a scheme and hostname,
    /// as well as port and a path stem if applicable.
    pub fn new(baseurl: &str) -> Self {
        #[cfg(not(target_arch = "wasm32"))]
        let client = {
            let dur = std::time::Duration::from_secs(15);
            reqwest::ClientBuilder::new()
                .connect_timeout(dur)
                .timeout(dur)
        };
        #[cfg(target_arch = "wasm32")]
        let client = reqwest::ClientBuilder::new();
        Self::new_with_client(baseurl, client.build().unwrap())
    }

    /// Construct a new client with an existing `reqwest::Client`,
    /// allowing more control over its configuration.
    ///
    /// `baseurl` is the base URL provided to the internal
    /// `reqwest::Client`, and should include a scheme and hostname,
    /// as well as port and a path stem if applicable.
    pub fn new_with_client(baseurl: &str, client: reqwest::Client) -> Self {
        Self {
            baseurl: baseurl.to_string(),
            client,
        }
    }
}

impl ClientInfo<()> for Client {
    fn api_version() -> &'static str {
        "v1"
    }

    fn baseurl(&self) -> &str {
        self.baseurl.as_str()
    }

    fn client(&self) -> &reqwest::Client {
        &self.client
    }

    fn inner(&self) -> &() {
        &()
    }
}

impl ClientHooks<()> for &Client {}
#[allow(clippy::all)]
#[allow(elided_named_lifetimes)]
impl Client {
    ///Gets a key
    ///
    ///Sends a `GET` request to `/key/{query}`
    ///
    ///Arguments:
    /// - `query`: Parameter name that was previously colliding
    /// - `client`: Parameter name that was previously colliding
    /// - `request`: Parameter name that was previously colliding
    /// - `response`: Parameter name that was previously colliding
    /// - `result`: Parameter name that was previously colliding
    /// - `url`: Parameter name that was previously colliding
    pub async fn key_get<'a>(
        &'a self,
        query: bool,
        client: bool,
        request: bool,
        response: bool,
        result: bool,
        url: bool,
    ) -> Result<ResponseValue<()>, Error<()>> {
<<<<<<< HEAD
        #[allow(unused_mut)]
        let mut request = {
            let _url = format!("{}/key/{}", self.baseurl, encode_path(&query.to_string()),);
            self.client
                .get(_url)
                .query(&progenitor_client::QueryParam::new("client", &client))
                .query(&progenitor_client::QueryParam::new("request", &request))
                .query(&progenitor_client::QueryParam::new("response", &response))
                .query(&progenitor_client::QueryParam::new("result", &result))
                .query(&progenitor_client::QueryParam::new("url", &url))
        }

        .build()?;
        let _result = self.client.execute(request).await;
=======
        let _url = format!("{}/key/{}", self.baseurl, encode_path(&query.to_string()),);
        let mut header_map = ::reqwest::header::HeaderMap::with_capacity(1usize);
        header_map.append(
            ::reqwest::header::HeaderName::from_static("api-version"),
            ::reqwest::header::HeaderValue::from_static(Self::api_version()),
        );
        #[allow(unused_mut)]
        let mut _request = self
            .client
            .get(_url)
            .query(&progenitor_client::QueryParam::new("client", &client))
            .query(&progenitor_client::QueryParam::new("request", &request))
            .query(&progenitor_client::QueryParam::new("response", &response))
            .query(&progenitor_client::QueryParam::new("result", &result))
            .query(&progenitor_client::QueryParam::new("url", &url))
            .headers(header_map)
            .build()?;
        let info = OperationInfo {
            operation_id: "key_get",
        };
        self.pre(&mut _request, &info).await?;
        let _result = self.exec(_request, &info).await;
        self.post(&_result, &info).await?;
>>>>>>> cd33fb4f
        let _response = _result?;
        match _response.status().as_u16() {
            200u16 => Ok(ResponseValue::empty(_response)),
            _ => Err(Error::UnexpectedResponse(_response)),
        }
    }
}

/// Items consumers will typically use such as the Client.
pub mod prelude {
    #[allow(unused_imports)]
    pub use super::Client;
}<|MERGE_RESOLUTION|>--- conflicted
+++ resolved
@@ -123,10 +123,14 @@
         result: bool,
         url: bool,
     ) -> Result<ResponseValue<()>, Error<()>> {
-<<<<<<< HEAD
         #[allow(unused_mut)]
         let mut request = {
             let _url = format!("{}/key/{}", self.baseurl, encode_path(&query.to_string()),);
+            let mut header_map = ::reqwest::header::HeaderMap::with_capacity(1usize);
+            header_map.append(
+                ::reqwest::header::HeaderName::from_static("api-version"),
+                ::reqwest::header::HeaderValue::from_static(Self::api_version()),
+            );
             self.client
                 .get(_url)
                 .query(&progenitor_client::QueryParam::new("client", &client))
@@ -134,35 +138,16 @@
                 .query(&progenitor_client::QueryParam::new("response", &response))
                 .query(&progenitor_client::QueryParam::new("result", &result))
                 .query(&progenitor_client::QueryParam::new("url", &url))
+                .headers(header_map)
         }
 
         .build()?;
-        let _result = self.client.execute(request).await;
-=======
-        let _url = format!("{}/key/{}", self.baseurl, encode_path(&query.to_string()),);
-        let mut header_map = ::reqwest::header::HeaderMap::with_capacity(1usize);
-        header_map.append(
-            ::reqwest::header::HeaderName::from_static("api-version"),
-            ::reqwest::header::HeaderValue::from_static(Self::api_version()),
-        );
-        #[allow(unused_mut)]
-        let mut _request = self
-            .client
-            .get(_url)
-            .query(&progenitor_client::QueryParam::new("client", &client))
-            .query(&progenitor_client::QueryParam::new("request", &request))
-            .query(&progenitor_client::QueryParam::new("response", &response))
-            .query(&progenitor_client::QueryParam::new("result", &result))
-            .query(&progenitor_client::QueryParam::new("url", &url))
-            .headers(header_map)
-            .build()?;
         let info = OperationInfo {
             operation_id: "key_get",
         };
-        self.pre(&mut _request, &info).await?;
-        let _result = self.exec(_request, &info).await;
+        self.pre(&mut request, &info).await?;
+        let _result = self.exec(request, &info).await;
         self.post(&_result, &info).await?;
->>>>>>> cd33fb4f
         let _response = _result?;
         match _response.status().as_u16() {
             200u16 => Ok(ResponseValue::empty(_response)),
