#![allow(elided_named_lifetimes)]
#[allow(unused_imports)]
use progenitor_client::{encode_path, ClientHooks, OperationInfo, RequestBuilderExt};
#[allow(unused_imports)]
pub use progenitor_client::{ByteStream, ClientInfo, Error, ResponseValue};
/// Types used as operation parameters and responses.
#[allow(clippy::all)]
pub mod types {
    /// Error types.
    pub mod error {
        /// Error from a `TryFrom` or `FromStr` implementation.
        pub struct ConversionError(::std::borrow::Cow<'static, str>);
        impl ::std::error::Error for ConversionError {}
        impl ::std::fmt::Display for ConversionError {
            fn fmt(&self, f: &mut ::std::fmt::Formatter<'_>) -> Result<(), ::std::fmt::Error> {
                ::std::fmt::Display::fmt(&self.0, f)
            }
        }

        impl ::std::fmt::Debug for ConversionError {
            fn fmt(&self, f: &mut ::std::fmt::Formatter<'_>) -> Result<(), ::std::fmt::Error> {
                ::std::fmt::Debug::fmt(&self.0, f)
            }
        }

        impl From<&'static str> for ConversionError {
            fn from(value: &'static str) -> Self {
                Self(value.into())
            }
        }

        impl From<String> for ConversionError {
            fn from(value: String) -> Self {
                Self(value.into())
            }
        }
    }
}

#[derive(Clone, Debug)]
///Client for Parameter override test
///
///Minimal API for testing parameter overrides
///
///Version: v1
pub struct Client {
    pub(crate) baseurl: String,
    pub(crate) client: reqwest::Client,
}

impl Client {
    /// Create a new client.
    ///
    /// `baseurl` is the base URL provided to the internal
    /// `reqwest::Client`, and should include a scheme and hostname,
    /// as well as port and a path stem if applicable.
    pub fn new(baseurl: &str) -> Self {
        #[cfg(not(target_arch = "wasm32"))]
        let client = {
            let dur = std::time::Duration::from_secs(15);
            reqwest::ClientBuilder::new()
                .connect_timeout(dur)
                .timeout(dur)
        };
        #[cfg(target_arch = "wasm32")]
        let client = reqwest::ClientBuilder::new();
        Self::new_with_client(baseurl, client.build().unwrap())
    }

    /// Construct a new client with an existing `reqwest::Client`,
    /// allowing more control over its configuration.
    ///
    /// `baseurl` is the base URL provided to the internal
    /// `reqwest::Client`, and should include a scheme and hostname,
    /// as well as port and a path stem if applicable.
    pub fn new_with_client(baseurl: &str, client: reqwest::Client) -> Self {
        Self {
            baseurl: baseurl.to_string(),
            client,
        }
    }
}

impl ClientInfo<()> for Client {
    fn api_version() -> &'static str {
        "v1"
    }

    fn baseurl(&self) -> &str {
        self.baseurl.as_str()
    }

    fn client(&self) -> &reqwest::Client {
        &self.client
    }

    fn inner(&self) -> &() {
        &()
    }
}

impl ClientHooks<()> for &Client {}
#[allow(clippy::all)]
#[allow(elided_named_lifetimes)]
impl Client {
    ///Gets a key
    ///
    ///Sends a `GET` request to `/key`
    ///
    ///Arguments:
    /// - `key`: The same key parameter that overlaps with the path level
    ///   parameter
    /// - `unique_key`: A key parameter that will not be overridden by the path
    ///   spec
    pub async fn key_get<'a>(
        &'a self,
        key: Option<bool>,
        unique_key: Option<&'a str>,
    ) -> Result<ResponseValue<()>, Error<()>> {
<<<<<<< HEAD
        #[allow(unused_mut)]
        let mut request = {
            let url = format!("{}/key", self.baseurl,);
            self.client
                .get(url)
                .query(&progenitor_client::QueryParam::new("key", &key))
                .query(&progenitor_client::QueryParam::new(
                    "uniqueKey",
                    &unique_key,
                ))
        }

        .build()?;
        let result = self.client.execute(request).await;
=======
        let url = format!("{}/key", self.baseurl,);
        let mut header_map = ::reqwest::header::HeaderMap::with_capacity(1usize);
        header_map.append(
            ::reqwest::header::HeaderName::from_static("api-version"),
            ::reqwest::header::HeaderValue::from_static(Self::api_version()),
        );
        #[allow(unused_mut)]
        let mut request = self
            .client
            .get(url)
            .query(&progenitor_client::QueryParam::new("key", &key))
            .query(&progenitor_client::QueryParam::new(
                "uniqueKey",
                &unique_key,
            ))
            .headers(header_map)
            .build()?;
        let info = OperationInfo {
            operation_id: "key_get",
        };
        self.pre(&mut request, &info).await?;
        let result = self.exec(request, &info).await;
        self.post(&result, &info).await?;
>>>>>>> cd33fb4f
        let response = result?;
        match response.status().as_u16() {
            200u16 => Ok(ResponseValue::empty(response)),
            _ => Err(Error::UnexpectedResponse(response)),
        }
    }
}

/// Items consumers will typically use such as the Client.
pub mod prelude {
    #[allow(unused_imports)]
    pub use super::Client;
}<|MERGE_RESOLUTION|>--- conflicted
+++ resolved
@@ -117,10 +117,14 @@
         key: Option<bool>,
         unique_key: Option<&'a str>,
     ) -> Result<ResponseValue<()>, Error<()>> {
-<<<<<<< HEAD
         #[allow(unused_mut)]
         let mut request = {
             let url = format!("{}/key", self.baseurl,);
+            let mut header_map = ::reqwest::header::HeaderMap::with_capacity(1usize);
+            header_map.append(
+                ::reqwest::header::HeaderName::from_static("api-version"),
+                ::reqwest::header::HeaderValue::from_static(Self::api_version()),
+            );
             self.client
                 .get(url)
                 .query(&progenitor_client::QueryParam::new("key", &key))
@@ -128,35 +132,16 @@
                     "uniqueKey",
                     &unique_key,
                 ))
+                .headers(header_map)
         }
 
         .build()?;
-        let result = self.client.execute(request).await;
-=======
-        let url = format!("{}/key", self.baseurl,);
-        let mut header_map = ::reqwest::header::HeaderMap::with_capacity(1usize);
-        header_map.append(
-            ::reqwest::header::HeaderName::from_static("api-version"),
-            ::reqwest::header::HeaderValue::from_static(Self::api_version()),
-        );
-        #[allow(unused_mut)]
-        let mut request = self
-            .client
-            .get(url)
-            .query(&progenitor_client::QueryParam::new("key", &key))
-            .query(&progenitor_client::QueryParam::new(
-                "uniqueKey",
-                &unique_key,
-            ))
-            .headers(header_map)
-            .build()?;
         let info = OperationInfo {
             operation_id: "key_get",
         };
         self.pre(&mut request, &info).await?;
         let result = self.exec(request, &info).await;
         self.post(&result, &info).await?;
->>>>>>> cd33fb4f
         let response = result?;
         match response.status().as_u16() {
             200u16 => Ok(ResponseValue::empty(response)),
