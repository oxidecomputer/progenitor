--- conflicted
+++ resolved
@@ -118,34 +118,19 @@
         key: Option<bool>,
         unique_key: Option<&'a str>,
     ) -> Result<ResponseValue<()>, Error<()>> {
-<<<<<<< HEAD
         #[allow(unused_mut)]
         let mut request = {
             let url = format!("{}/key", self.baseurl,);
-            let mut query = Vec::with_capacity(2usize);
-            if let Some(v) = &key {
-                query.push(("key", v.to_string()));
-            }
-            if let Some(v) = &unique_key {
-                query.push(("uniqueKey", v.to_string()));
-            }
-            self.client.get(url).query(&query)
+            self.client
+                .get(url)
+                .query(&progenitor_client::QueryParam::new("key", &key))
+                .query(&progenitor_client::QueryParam::new(
+                    "uniqueKey",
+                    &unique_key,
+                ))
         }
 
         .build()?;
-=======
-        let url = format!("{}/key", self.baseurl,);
-        #[allow(unused_mut)]
-        let mut request = self
-            .client
-            .get(url)
-            .query(&progenitor_client::QueryParam::new("key", &key))
-            .query(&progenitor_client::QueryParam::new(
-                "uniqueKey",
-                &unique_key,
-            ))
-            .build()?;
->>>>>>> 514a0b26
         let result = self.client.execute(request).await;
         let response = result?;
         match response.status().as_u16() {
