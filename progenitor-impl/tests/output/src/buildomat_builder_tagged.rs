--- conflicted
+++ resolved
@@ -2762,8 +2762,8 @@
         use super::super::types;
         #[allow(unused_imports)]
         use super::super::{
-            encode_path, ByteStream, Error, HeaderMap, HeaderValue, RequestBuilderExt,
-            ResponseValue,
+            encode_path, ByteStream, ClientHooks, ClientInfo, Error, OperationInfo,
+            RequestBuilderExt, ResponseValue,
         };
         pub struct ControlHold<'a> {
             pub(crate) client: &'a super::super::Client,
@@ -2775,7 +2775,12 @@
                 let Self { client, request } = self;
                 #[allow(unused_mut)]
                 let mut request = request.build()?;
-                let result = client.client.execute(request).await;
+                let info = OperationInfo {
+                    operation_id: "control_hold",
+                };
+                client.pre(&mut request, &info).await?;
+                let result = client.exec(request, &info).await;
+                client.post(&result, &info).await?;
                 let response = result?;
                 match response.status().as_u16() {
                     200u16 => ResponseValue::from_response(response).await,
@@ -2803,7 +2808,12 @@
                 let Self { client, request } = self;
                 #[allow(unused_mut)]
                 let mut request = request.build()?;
-                let result = client.client.execute(request).await;
+                let info = OperationInfo {
+                    operation_id: "control_resume",
+                };
+                client.pre(&mut request, &info).await?;
+                let result = client.exec(request, &info).await;
+                client.post(&result, &info).await?;
                 let response = result?;
                 match response.status().as_u16() {
                     200u16 => Ok(ResponseValue::empty(response)),
@@ -2831,7 +2841,12 @@
                 let Self { client, request } = self;
                 #[allow(unused_mut)]
                 let mut request = request.build()?;
-                let result = client.client.execute(request).await;
+                let info = OperationInfo {
+                    operation_id: "task_get",
+                };
+                client.pre(&mut request, &info).await?;
+                let result = client.exec(request, &info).await;
+                client.post(&result, &info).await?;
                 let response = result?;
                 match response.status().as_u16() {
                     200u16 => ResponseValue::from_response(response).await,
@@ -2861,7 +2876,12 @@
                 let Self { client, request } = self;
                 #[allow(unused_mut)]
                 let mut request = request.build()?;
-                let result = client.client.execute(request).await;
+                let info = OperationInfo {
+                    operation_id: "tasks_get",
+                };
+                client.pre(&mut request, &info).await?;
+                let result = client.exec(request, &info).await;
+                client.post(&result, &info).await?;
                 let response = result?;
                 match response.status().as_u16() {
                     200u16 => ResponseValue::from_response(response).await,
@@ -2889,7 +2909,12 @@
                 let Self { client, request } = self;
                 #[allow(unused_mut)]
                 let mut request = request.build()?;
-                let result = client.client.execute(request).await;
+                let info = OperationInfo {
+                    operation_id: "task_submit",
+                };
+                client.pre(&mut request, &info).await?;
+                let result = client.exec(request, &info).await;
+                client.post(&result, &info).await?;
                 let response = result?;
                 match response.status().as_u16() {
                     201u16 => ResponseValue::from_response(response).await,
@@ -2919,7 +2944,12 @@
                 let Self { client, request } = self;
                 #[allow(unused_mut)]
                 let mut request = request.build()?;
-                let result = client.client.execute(request).await;
+                let info = OperationInfo {
+                    operation_id: "task_events_get",
+                };
+                client.pre(&mut request, &info).await?;
+                let result = client.exec(request, &info).await;
+                client.post(&result, &info).await?;
                 let response = result?;
                 match response.status().as_u16() {
                     200u16 => ResponseValue::from_response(response).await,
@@ -2949,7 +2979,12 @@
                 let Self { client, request } = self;
                 #[allow(unused_mut)]
                 let mut request = request.build()?;
-                let result = client.client.execute(request).await;
+                let info = OperationInfo {
+                    operation_id: "task_outputs_get",
+                };
+                client.pre(&mut request, &info).await?;
+                let result = client.exec(request, &info).await;
+                client.post(&result, &info).await?;
                 let response = result?;
                 match response.status().as_u16() {
                     200u16 => ResponseValue::from_response(response).await,
@@ -2977,7 +3012,12 @@
                 let Self { client, request } = self;
                 #[allow(unused_mut)]
                 let mut request = request.build()?;
-                let result = client.client.execute(request).await;
+                let info = OperationInfo {
+                    operation_id: "task_output_download",
+                };
+                client.pre(&mut request, &info).await?;
+                let result = client.exec(request, &info).await;
+                client.post(&result, &info).await?;
                 let response = result?;
                 match response.status().as_u16() {
                     200..=299 => Ok(ResponseValue::stream(response)),
@@ -3005,7 +3045,12 @@
                 let Self { client, request } = self;
                 #[allow(unused_mut)]
                 let mut request = request.build()?;
-                let result = client.client.execute(request).await;
+                let info = OperationInfo {
+                    operation_id: "user_create",
+                };
+                client.pre(&mut request, &info).await?;
+                let result = client.exec(request, &info).await;
+                client.post(&result, &info).await?;
                 let response = result?;
                 match response.status().as_u16() {
                     201u16 => ResponseValue::from_response(response).await,
@@ -3033,7 +3078,12 @@
                 let Self { client, request } = self;
                 #[allow(unused_mut)]
                 let mut request = request.build()?;
-                let result = client.client.execute(request).await;
+                let info = OperationInfo {
+                    operation_id: "whoami",
+                };
+                client.pre(&mut request, &info).await?;
+                let result = client.exec(request, &info).await;
+                client.post(&result, &info).await?;
                 let response = result?;
                 match response.status().as_u16() {
                     200u16 => ResponseValue::from_response(response).await,
@@ -3061,7 +3111,12 @@
                 let Self { client, request } = self;
                 #[allow(unused_mut)]
                 let mut request = request.build()?;
-                let result = client.client.execute(request).await;
+                let info = OperationInfo {
+                    operation_id: "whoami_put_name",
+                };
+                client.pre(&mut request, &info).await?;
+                let result = client.exec(request, &info).await;
+                client.post(&result, &info).await?;
                 let response = result?;
                 match response.status().as_u16() {
                     200u16 => Ok(ResponseValue::empty(response)),
@@ -3091,7 +3146,12 @@
                 let Self { client, request } = self;
                 #[allow(unused_mut)]
                 let mut request = request.build()?;
-                let result = client.client.execute(request).await;
+                let info = OperationInfo {
+                    operation_id: "worker_bootstrap",
+                };
+                client.pre(&mut request, &info).await?;
+                let result = client.exec(request, &info).await;
+                client.post(&result, &info).await?;
                 let response = result?;
                 match response.status().as_u16() {
                     201u16 => ResponseValue::from_response(response).await,
@@ -3119,7 +3179,12 @@
                 let Self { client, request } = self;
                 #[allow(unused_mut)]
                 let mut request = request.build()?;
-                let result = client.client.execute(request).await;
+                let info = OperationInfo {
+                    operation_id: "worker_ping",
+                };
+                client.pre(&mut request, &info).await?;
+                let result = client.exec(request, &info).await;
+                client.post(&result, &info).await?;
                 let response = result?;
                 match response.status().as_u16() {
                     200u16 => ResponseValue::from_response(response).await,
@@ -3147,7 +3212,12 @@
                 let Self { client, request } = self;
                 #[allow(unused_mut)]
                 let mut request = request.build()?;
-                let result = client.client.execute(request).await;
+                let info = OperationInfo {
+                    operation_id: "worker_task_append",
+                };
+                client.pre(&mut request, &info).await?;
+                let result = client.exec(request, &info).await;
+                client.post(&result, &info).await?;
                 let response = result?;
                 match response.status().as_u16() {
                     201u16 => Ok(ResponseValue::empty(response)),
@@ -3175,7 +3245,12 @@
                 let Self { client, request } = self;
                 #[allow(unused_mut)]
                 let mut request = request.build()?;
-                let result = client.client.execute(request).await;
+                let info = OperationInfo {
+                    operation_id: "worker_task_upload_chunk",
+                };
+                client.pre(&mut request, &info).await?;
+                let result = client.exec(request, &info).await;
+                client.post(&result, &info).await?;
                 let response = result?;
                 match response.status().as_u16() {
                     201u16 => ResponseValue::from_response(response).await,
@@ -3203,7 +3278,12 @@
                 let Self { client, request } = self;
                 #[allow(unused_mut)]
                 let mut request = request.build()?;
-                let result = client.client.execute(request).await;
+                let info = OperationInfo {
+                    operation_id: "worker_task_complete",
+                };
+                client.pre(&mut request, &info).await?;
+                let result = client.exec(request, &info).await;
+                client.post(&result, &info).await?;
                 let response = result?;
                 match response.status().as_u16() {
                     200u16 => Ok(ResponseValue::empty(response)),
@@ -3231,7 +3311,12 @@
                 let Self { client, request } = self;
                 #[allow(unused_mut)]
                 let mut request = request.build()?;
-                let result = client.client.execute(request).await;
+                let info = OperationInfo {
+                    operation_id: "worker_task_add_output",
+                };
+                client.pre(&mut request, &info).await?;
+                let result = client.exec(request, &info).await;
+                client.post(&result, &info).await?;
                 let response = result?;
                 match response.status().as_u16() {
                     201u16 => Ok(ResponseValue::empty(response)),
@@ -3259,7 +3344,12 @@
                 let Self { client, request } = self;
                 #[allow(unused_mut)]
                 let mut request = request.build()?;
-                let result = client.client.execute(request).await;
+                let info = OperationInfo {
+                    operation_id: "workers_list",
+                };
+                client.pre(&mut request, &info).await?;
+                let result = client.exec(request, &info).await;
+                client.post(&result, &info).await?;
                 let response = result?;
                 match response.status().as_u16() {
                     200u16 => ResponseValue::from_response(response).await,
@@ -3287,7 +3377,12 @@
                 let Self { client, request } = self;
                 #[allow(unused_mut)]
                 let mut request = request.build()?;
-                let result = client.client.execute(request).await;
+                let info = OperationInfo {
+                    operation_id: "workers_recycle",
+                };
+                client.pre(&mut request, &info).await?;
+                let result = client.exec(request, &info).await;
+                client.post(&result, &info).await?;
                 let response = result?;
                 match response.status().as_u16() {
                     200u16 => Ok(ResponseValue::empty(response)),
@@ -3315,7 +3410,12 @@
                 let Self { client, request } = self;
                 #[allow(unused_mut)]
                 let mut request = request.build()?;
-                let result = client.client.execute(request).await;
+                let info = OperationInfo {
+                    operation_id: "get_thing_or_things",
+                };
+                client.pre(&mut request, &info).await?;
+                let result = client.exec(request, &info).await;
+                client.post(&result, &info).await?;
                 let response = result?;
                 match response.status().as_u16() {
                     200u16 => ResponseValue::from_response(response).await,
@@ -3332,6 +3432,39 @@
                 }
             }
         }
+
+        pub struct HeaderArg<'a> {
+            pub(crate) client: &'a super::super::Client,
+            pub(crate) request: reqwest::RequestBuilder,
+        }
+
+        impl<'a> HeaderArg<'a> {
+            pub async fn send(self) -> Result<ResponseValue<()>, Error<()>> {
+                let Self { client, request } = self;
+                #[allow(unused_mut)]
+                let mut request = request.build()?;
+                let info = OperationInfo {
+                    operation_id: "header_arg",
+                };
+                client.pre(&mut request, &info).await?;
+                let result = client.exec(request, &info).await;
+                client.post(&result, &info).await?;
+                let response = result?;
+                match response.status().as_u16() {
+                    200..=299 => Ok(ResponseValue::empty(response)),
+                    _ => Err(Error::ErrorResponse(ResponseValue::empty(response))),
+                }
+            }
+            pub fn map_request<F>(self, f: F) -> Self
+            where
+                F: Fn(reqwest::RequestBuilder) -> reqwest::RequestBuilder,
+            {
+                Self {
+                    client: self.client,
+                    request: f(self.request),
+                }
+            }
+        }
     }
 
     ///Builder for [`Client::control_hold`]
@@ -3354,47 +3487,26 @@
 
         pub fn build(self) -> Result<built::ControlHold<'a>, Error<()>> {
             let Self { client } = self;
-<<<<<<< HEAD
             let request = {
                 let url = format!("{}/v1/control/hold", client.baseurl,);
-                client.client.post(url).header(
-                    reqwest::header::ACCEPT,
-                    reqwest::header::HeaderValue::from_static("application/json"),
-                )
+                let mut header_map = ::reqwest::header::HeaderMap::with_capacity(1usize);
+                header_map.append(
+                    ::reqwest::header::HeaderName::from_static("api-version"),
+                    ::reqwest::header::HeaderValue::from_static(super::Client::api_version()),
+                );
+                client
+                    .client
+                    .post(url)
+                    .header(
+                        ::reqwest::header::ACCEPT,
+                        ::reqwest::header::HeaderValue::from_static("application/json"),
+                    )
+                    .headers(header_map)
             };
             Ok(built::ControlHold {
                 client: client,
                 request,
             })
-=======
-            let url = format!("{}/v1/control/hold", client.baseurl,);
-            let mut header_map = ::reqwest::header::HeaderMap::with_capacity(1usize);
-            header_map.append(
-                ::reqwest::header::HeaderName::from_static("api-version"),
-                ::reqwest::header::HeaderValue::from_static(super::Client::api_version()),
-            );
-            #[allow(unused_mut)]
-            let mut request = client
-                .client
-                .post(url)
-                .header(
-                    ::reqwest::header::ACCEPT,
-                    ::reqwest::header::HeaderValue::from_static("application/json"),
-                )
-                .headers(header_map)
-                .build()?;
-            let info = OperationInfo {
-                operation_id: "control_hold",
-            };
-            client.pre(&mut request, &info).await?;
-            let result = client.exec(request, &info).await;
-            client.post(&result, &info).await?;
-            let response = result?;
-            match response.status().as_u16() {
-                200u16 => ResponseValue::from_response(response).await,
-                _ => Err(Error::UnexpectedResponse(response)),
-            }
->>>>>>> cd33fb4f
         }
     }
 
@@ -3418,36 +3530,19 @@
 
         pub fn build(self) -> Result<built::ControlResume<'a>, Error<()>> {
             let Self { client } = self;
-<<<<<<< HEAD
             let request = {
                 let url = format!("{}/v1/control/resume", client.baseurl,);
-                client.client.post(url)
+                let mut header_map = ::reqwest::header::HeaderMap::with_capacity(1usize);
+                header_map.append(
+                    ::reqwest::header::HeaderName::from_static("api-version"),
+                    ::reqwest::header::HeaderValue::from_static(super::Client::api_version()),
+                );
+                client.client.post(url).headers(header_map)
             };
             Ok(built::ControlResume {
                 client: client,
                 request,
             })
-=======
-            let url = format!("{}/v1/control/resume", client.baseurl,);
-            let mut header_map = ::reqwest::header::HeaderMap::with_capacity(1usize);
-            header_map.append(
-                ::reqwest::header::HeaderName::from_static("api-version"),
-                ::reqwest::header::HeaderValue::from_static(super::Client::api_version()),
-            );
-            #[allow(unused_mut)]
-            let mut request = client.client.post(url).headers(header_map).build()?;
-            let info = OperationInfo {
-                operation_id: "control_resume",
-            };
-            client.pre(&mut request, &info).await?;
-            let result = client.exec(request, &info).await;
-            client.post(&result, &info).await?;
-            let response = result?;
-            match response.status().as_u16() {
-                200u16 => Ok(ResponseValue::empty(response)),
-                _ => Err(Error::UnexpectedResponse(response)),
-            }
->>>>>>> cd33fb4f
         }
     }
 
@@ -3486,55 +3581,30 @@
         pub fn build(self) -> Result<built::TaskGet<'a>, Error<()>> {
             let Self { client, task } = self;
             let task = task.map_err(Error::InvalidRequest)?;
-<<<<<<< HEAD
             let request = {
                 let url = format!(
                     "{}/v1/task/{}",
                     client.baseurl,
                     encode_path(&task.to_string()),
                 );
-                client.client.get(url).header(
-                    reqwest::header::ACCEPT,
-                    reqwest::header::HeaderValue::from_static("application/json"),
-                )
+                let mut header_map = ::reqwest::header::HeaderMap::with_capacity(1usize);
+                header_map.append(
+                    ::reqwest::header::HeaderName::from_static("api-version"),
+                    ::reqwest::header::HeaderValue::from_static(super::Client::api_version()),
+                );
+                client
+                    .client
+                    .get(url)
+                    .header(
+                        ::reqwest::header::ACCEPT,
+                        ::reqwest::header::HeaderValue::from_static("application/json"),
+                    )
+                    .headers(header_map)
             };
             Ok(built::TaskGet {
                 client: client,
                 request,
             })
-=======
-            let url = format!(
-                "{}/v1/task/{}",
-                client.baseurl,
-                encode_path(&task.to_string()),
-            );
-            let mut header_map = ::reqwest::header::HeaderMap::with_capacity(1usize);
-            header_map.append(
-                ::reqwest::header::HeaderName::from_static("api-version"),
-                ::reqwest::header::HeaderValue::from_static(super::Client::api_version()),
-            );
-            #[allow(unused_mut)]
-            let mut request = client
-                .client
-                .get(url)
-                .header(
-                    ::reqwest::header::ACCEPT,
-                    ::reqwest::header::HeaderValue::from_static("application/json"),
-                )
-                .headers(header_map)
-                .build()?;
-            let info = OperationInfo {
-                operation_id: "task_get",
-            };
-            client.pre(&mut request, &info).await?;
-            let result = client.exec(request, &info).await;
-            client.post(&result, &info).await?;
-            let response = result?;
-            match response.status().as_u16() {
-                200u16 => ResponseValue::from_response(response).await,
-                _ => Err(Error::UnexpectedResponse(response)),
-            }
->>>>>>> cd33fb4f
         }
     }
 
@@ -3558,47 +3628,26 @@
 
         pub fn build(self) -> Result<built::TasksGet<'a>, Error<()>> {
             let Self { client } = self;
-<<<<<<< HEAD
             let request = {
                 let url = format!("{}/v1/tasks", client.baseurl,);
-                client.client.get(url).header(
-                    reqwest::header::ACCEPT,
-                    reqwest::header::HeaderValue::from_static("application/json"),
-                )
+                let mut header_map = ::reqwest::header::HeaderMap::with_capacity(1usize);
+                header_map.append(
+                    ::reqwest::header::HeaderName::from_static("api-version"),
+                    ::reqwest::header::HeaderValue::from_static(super::Client::api_version()),
+                );
+                client
+                    .client
+                    .get(url)
+                    .header(
+                        ::reqwest::header::ACCEPT,
+                        ::reqwest::header::HeaderValue::from_static("application/json"),
+                    )
+                    .headers(header_map)
             };
             Ok(built::TasksGet {
                 client: client,
                 request,
             })
-=======
-            let url = format!("{}/v1/tasks", client.baseurl,);
-            let mut header_map = ::reqwest::header::HeaderMap::with_capacity(1usize);
-            header_map.append(
-                ::reqwest::header::HeaderName::from_static("api-version"),
-                ::reqwest::header::HeaderValue::from_static(super::Client::api_version()),
-            );
-            #[allow(unused_mut)]
-            let mut request = client
-                .client
-                .get(url)
-                .header(
-                    ::reqwest::header::ACCEPT,
-                    ::reqwest::header::HeaderValue::from_static("application/json"),
-                )
-                .headers(header_map)
-                .build()?;
-            let info = OperationInfo {
-                operation_id: "tasks_get",
-            };
-            client.pre(&mut request, &info).await?;
-            let result = client.exec(request, &info).await;
-            client.post(&result, &info).await?;
-            let response = result?;
-            match response.status().as_u16() {
-                200u16 => ResponseValue::from_response(response).await,
-                _ => Err(Error::UnexpectedResponse(response)),
-            }
->>>>>>> cd33fb4f
         }
     }
 
@@ -3649,52 +3698,27 @@
             let body = body
                 .and_then(|v| types::TaskSubmit::try_from(v).map_err(|e| e.to_string()))
                 .map_err(Error::InvalidRequest)?;
-<<<<<<< HEAD
             let request = {
                 let url = format!("{}/v1/tasks", client.baseurl,);
+                let mut header_map = ::reqwest::header::HeaderMap::with_capacity(1usize);
+                header_map.append(
+                    ::reqwest::header::HeaderName::from_static("api-version"),
+                    ::reqwest::header::HeaderValue::from_static(super::Client::api_version()),
+                );
                 client
                     .client
                     .post(url)
                     .header(
-                        reqwest::header::ACCEPT,
-                        reqwest::header::HeaderValue::from_static("application/json"),
+                        ::reqwest::header::ACCEPT,
+                        ::reqwest::header::HeaderValue::from_static("application/json"),
                     )
                     .json(&body)
+                    .headers(header_map)
             };
             Ok(built::TaskSubmit {
                 client: client,
                 request,
             })
-=======
-            let url = format!("{}/v1/tasks", client.baseurl,);
-            let mut header_map = ::reqwest::header::HeaderMap::with_capacity(1usize);
-            header_map.append(
-                ::reqwest::header::HeaderName::from_static("api-version"),
-                ::reqwest::header::HeaderValue::from_static(super::Client::api_version()),
-            );
-            #[allow(unused_mut)]
-            let mut request = client
-                .client
-                .post(url)
-                .header(
-                    ::reqwest::header::ACCEPT,
-                    ::reqwest::header::HeaderValue::from_static("application/json"),
-                )
-                .json(&body)
-                .headers(header_map)
-                .build()?;
-            let info = OperationInfo {
-                operation_id: "task_submit",
-            };
-            client.pre(&mut request, &info).await?;
-            let result = client.exec(request, &info).await;
-            client.post(&result, &info).await?;
-            let response = result?;
-            match response.status().as_u16() {
-                201u16 => ResponseValue::from_response(response).await,
-                _ => Err(Error::UnexpectedResponse(response)),
-            }
->>>>>>> cd33fb4f
         }
     }
 
@@ -3753,60 +3777,31 @@
             } = self;
             let task = task.map_err(Error::InvalidRequest)?;
             let minseq = minseq.map_err(Error::InvalidRequest)?;
-<<<<<<< HEAD
             let request = {
                 let url = format!(
                     "{}/v1/tasks/{}/events",
                     client.baseurl,
                     encode_path(&task.to_string()),
                 );
+                let mut header_map = ::reqwest::header::HeaderMap::with_capacity(1usize);
+                header_map.append(
+                    ::reqwest::header::HeaderName::from_static("api-version"),
+                    ::reqwest::header::HeaderValue::from_static(super::Client::api_version()),
+                );
                 client
                     .client
                     .get(url)
                     .header(
-                        reqwest::header::ACCEPT,
-                        reqwest::header::HeaderValue::from_static("application/json"),
+                        ::reqwest::header::ACCEPT,
+                        ::reqwest::header::HeaderValue::from_static("application/json"),
                     )
                     .query(&progenitor_client::QueryParam::new("minseq", &minseq))
+                    .headers(header_map)
             };
             Ok(built::TaskEventsGet {
                 client: client,
                 request,
             })
-=======
-            let url = format!(
-                "{}/v1/tasks/{}/events",
-                client.baseurl,
-                encode_path(&task.to_string()),
-            );
-            let mut header_map = ::reqwest::header::HeaderMap::with_capacity(1usize);
-            header_map.append(
-                ::reqwest::header::HeaderName::from_static("api-version"),
-                ::reqwest::header::HeaderValue::from_static(super::Client::api_version()),
-            );
-            #[allow(unused_mut)]
-            let mut request = client
-                .client
-                .get(url)
-                .header(
-                    ::reqwest::header::ACCEPT,
-                    ::reqwest::header::HeaderValue::from_static("application/json"),
-                )
-                .query(&progenitor_client::QueryParam::new("minseq", &minseq))
-                .headers(header_map)
-                .build()?;
-            let info = OperationInfo {
-                operation_id: "task_events_get",
-            };
-            client.pre(&mut request, &info).await?;
-            let result = client.exec(request, &info).await;
-            client.post(&result, &info).await?;
-            let response = result?;
-            match response.status().as_u16() {
-                200u16 => ResponseValue::from_response(response).await,
-                _ => Err(Error::UnexpectedResponse(response)),
-            }
->>>>>>> cd33fb4f
         }
     }
 
@@ -3847,55 +3842,30 @@
         pub fn build(self) -> Result<built::TaskOutputsGet<'a>, Error<()>> {
             let Self { client, task } = self;
             let task = task.map_err(Error::InvalidRequest)?;
-<<<<<<< HEAD
             let request = {
                 let url = format!(
                     "{}/v1/tasks/{}/outputs",
                     client.baseurl,
                     encode_path(&task.to_string()),
                 );
-                client.client.get(url).header(
-                    reqwest::header::ACCEPT,
-                    reqwest::header::HeaderValue::from_static("application/json"),
-                )
+                let mut header_map = ::reqwest::header::HeaderMap::with_capacity(1usize);
+                header_map.append(
+                    ::reqwest::header::HeaderName::from_static("api-version"),
+                    ::reqwest::header::HeaderValue::from_static(super::Client::api_version()),
+                );
+                client
+                    .client
+                    .get(url)
+                    .header(
+                        ::reqwest::header::ACCEPT,
+                        ::reqwest::header::HeaderValue::from_static("application/json"),
+                    )
+                    .headers(header_map)
             };
             Ok(built::TaskOutputsGet {
                 client: client,
                 request,
             })
-=======
-            let url = format!(
-                "{}/v1/tasks/{}/outputs",
-                client.baseurl,
-                encode_path(&task.to_string()),
-            );
-            let mut header_map = ::reqwest::header::HeaderMap::with_capacity(1usize);
-            header_map.append(
-                ::reqwest::header::HeaderName::from_static("api-version"),
-                ::reqwest::header::HeaderValue::from_static(super::Client::api_version()),
-            );
-            #[allow(unused_mut)]
-            let mut request = client
-                .client
-                .get(url)
-                .header(
-                    ::reqwest::header::ACCEPT,
-                    ::reqwest::header::HeaderValue::from_static("application/json"),
-                )
-                .headers(header_map)
-                .build()?;
-            let info = OperationInfo {
-                operation_id: "task_outputs_get",
-            };
-            client.pre(&mut request, &info).await?;
-            let result = client.exec(request, &info).await;
-            client.post(&result, &info).await?;
-            let response = result?;
-            match response.status().as_u16() {
-                200u16 => ResponseValue::from_response(response).await,
-                _ => Err(Error::UnexpectedResponse(response)),
-            }
->>>>>>> cd33fb4f
         }
     }
 
@@ -3951,7 +3921,6 @@
             } = self;
             let task = task.map_err(Error::InvalidRequest)?;
             let output = output.map_err(Error::InvalidRequest)?;
-<<<<<<< HEAD
             let request = {
                 let url = format!(
                     "{}/v1/tasks/{}/outputs/{}",
@@ -3959,38 +3928,17 @@
                     encode_path(&task.to_string()),
                     encode_path(&output.to_string()),
                 );
-                client.client.get(url)
+                let mut header_map = ::reqwest::header::HeaderMap::with_capacity(1usize);
+                header_map.append(
+                    ::reqwest::header::HeaderName::from_static("api-version"),
+                    ::reqwest::header::HeaderValue::from_static(super::Client::api_version()),
+                );
+                client.client.get(url).headers(header_map)
             };
             Ok(built::TaskOutputDownload {
                 client: client,
                 request,
             })
-=======
-            let url = format!(
-                "{}/v1/tasks/{}/outputs/{}",
-                client.baseurl,
-                encode_path(&task.to_string()),
-                encode_path(&output.to_string()),
-            );
-            let mut header_map = ::reqwest::header::HeaderMap::with_capacity(1usize);
-            header_map.append(
-                ::reqwest::header::HeaderName::from_static("api-version"),
-                ::reqwest::header::HeaderValue::from_static(super::Client::api_version()),
-            );
-            #[allow(unused_mut)]
-            let mut request = client.client.get(url).headers(header_map).build()?;
-            let info = OperationInfo {
-                operation_id: "task_output_download",
-            };
-            client.pre(&mut request, &info).await?;
-            let result = client.exec(request, &info).await;
-            client.post(&result, &info).await?;
-            let response = result?;
-            match response.status().as_u16() {
-                200..=299 => Ok(ResponseValue::stream(response)),
-                _ => Err(Error::UnexpectedResponse(response)),
-            }
->>>>>>> cd33fb4f
         }
     }
 
@@ -4041,52 +3989,27 @@
             let body = body
                 .and_then(|v| types::UserCreate::try_from(v).map_err(|e| e.to_string()))
                 .map_err(Error::InvalidRequest)?;
-<<<<<<< HEAD
             let request = {
                 let url = format!("{}/v1/users", client.baseurl,);
+                let mut header_map = ::reqwest::header::HeaderMap::with_capacity(1usize);
+                header_map.append(
+                    ::reqwest::header::HeaderName::from_static("api-version"),
+                    ::reqwest::header::HeaderValue::from_static(super::Client::api_version()),
+                );
                 client
                     .client
                     .post(url)
                     .header(
-                        reqwest::header::ACCEPT,
-                        reqwest::header::HeaderValue::from_static("application/json"),
+                        ::reqwest::header::ACCEPT,
+                        ::reqwest::header::HeaderValue::from_static("application/json"),
                     )
                     .json(&body)
+                    .headers(header_map)
             };
             Ok(built::UserCreate {
                 client: client,
                 request,
             })
-=======
-            let url = format!("{}/v1/users", client.baseurl,);
-            let mut header_map = ::reqwest::header::HeaderMap::with_capacity(1usize);
-            header_map.append(
-                ::reqwest::header::HeaderName::from_static("api-version"),
-                ::reqwest::header::HeaderValue::from_static(super::Client::api_version()),
-            );
-            #[allow(unused_mut)]
-            let mut request = client
-                .client
-                .post(url)
-                .header(
-                    ::reqwest::header::ACCEPT,
-                    ::reqwest::header::HeaderValue::from_static("application/json"),
-                )
-                .json(&body)
-                .headers(header_map)
-                .build()?;
-            let info = OperationInfo {
-                operation_id: "user_create",
-            };
-            client.pre(&mut request, &info).await?;
-            let result = client.exec(request, &info).await;
-            client.post(&result, &info).await?;
-            let response = result?;
-            match response.status().as_u16() {
-                201u16 => ResponseValue::from_response(response).await,
-                _ => Err(Error::UnexpectedResponse(response)),
-            }
->>>>>>> cd33fb4f
         }
     }
 
@@ -4110,47 +4033,26 @@
 
         pub fn build(self) -> Result<built::Whoami<'a>, Error<()>> {
             let Self { client } = self;
-<<<<<<< HEAD
             let request = {
                 let url = format!("{}/v1/whoami", client.baseurl,);
-                client.client.get(url).header(
-                    reqwest::header::ACCEPT,
-                    reqwest::header::HeaderValue::from_static("application/json"),
-                )
+                let mut header_map = ::reqwest::header::HeaderMap::with_capacity(1usize);
+                header_map.append(
+                    ::reqwest::header::HeaderName::from_static("api-version"),
+                    ::reqwest::header::HeaderValue::from_static(super::Client::api_version()),
+                );
+                client
+                    .client
+                    .get(url)
+                    .header(
+                        ::reqwest::header::ACCEPT,
+                        ::reqwest::header::HeaderValue::from_static("application/json"),
+                    )
+                    .headers(header_map)
             };
             Ok(built::Whoami {
                 client: client,
                 request,
             })
-=======
-            let url = format!("{}/v1/whoami", client.baseurl,);
-            let mut header_map = ::reqwest::header::HeaderMap::with_capacity(1usize);
-            header_map.append(
-                ::reqwest::header::HeaderName::from_static("api-version"),
-                ::reqwest::header::HeaderValue::from_static(super::Client::api_version()),
-            );
-            #[allow(unused_mut)]
-            let mut request = client
-                .client
-                .get(url)
-                .header(
-                    ::reqwest::header::ACCEPT,
-                    ::reqwest::header::HeaderValue::from_static("application/json"),
-                )
-                .headers(header_map)
-                .build()?;
-            let info = OperationInfo {
-                operation_id: "whoami",
-            };
-            client.pre(&mut request, &info).await?;
-            let result = client.exec(request, &info).await;
-            client.post(&result, &info).await?;
-            let response = result?;
-            match response.status().as_u16() {
-                200u16 => ResponseValue::from_response(response).await,
-                _ => Err(Error::UnexpectedResponse(response)),
-            }
->>>>>>> cd33fb4f
         }
     }
 
@@ -4190,52 +4092,27 @@
         pub fn build(self) -> Result<built::WhoamiPutName<'a>, Error<()>> {
             let Self { client, body } = self;
             let body = body.map_err(Error::InvalidRequest)?;
-<<<<<<< HEAD
             let request = {
                 let url = format!("{}/v1/whoami/name", client.baseurl,);
+                let mut header_map = ::reqwest::header::HeaderMap::with_capacity(1usize);
+                header_map.append(
+                    ::reqwest::header::HeaderName::from_static("api-version"),
+                    ::reqwest::header::HeaderValue::from_static(super::Client::api_version()),
+                );
                 client
                     .client
                     .put(url)
                     .header(
-                        reqwest::header::CONTENT_TYPE,
-                        reqwest::header::HeaderValue::from_static("text/plain"),
+                        ::reqwest::header::CONTENT_TYPE,
+                        ::reqwest::header::HeaderValue::from_static("text/plain"),
                     )
                     .body(body)
+                    .headers(header_map)
             };
             Ok(built::WhoamiPutName {
                 client: client,
                 request,
             })
-=======
-            let url = format!("{}/v1/whoami/name", client.baseurl,);
-            let mut header_map = ::reqwest::header::HeaderMap::with_capacity(1usize);
-            header_map.append(
-                ::reqwest::header::HeaderName::from_static("api-version"),
-                ::reqwest::header::HeaderValue::from_static(super::Client::api_version()),
-            );
-            #[allow(unused_mut)]
-            let mut request = client
-                .client
-                .put(url)
-                .header(
-                    ::reqwest::header::CONTENT_TYPE,
-                    ::reqwest::header::HeaderValue::from_static("text/plain"),
-                )
-                .body(body)
-                .headers(header_map)
-                .build()?;
-            let info = OperationInfo {
-                operation_id: "whoami_put_name",
-            };
-            client.pre(&mut request, &info).await?;
-            let result = client.exec(request, &info).await;
-            client.post(&result, &info).await?;
-            let response = result?;
-            match response.status().as_u16() {
-                200u16 => Ok(ResponseValue::empty(response)),
-                _ => Err(Error::UnexpectedResponse(response)),
-            }
->>>>>>> cd33fb4f
         }
     }
 
@@ -4286,52 +4163,27 @@
             let body = body
                 .and_then(|v| types::WorkerBootstrap::try_from(v).map_err(|e| e.to_string()))
                 .map_err(Error::InvalidRequest)?;
-<<<<<<< HEAD
             let request = {
                 let url = format!("{}/v1/worker/bootstrap", client.baseurl,);
+                let mut header_map = ::reqwest::header::HeaderMap::with_capacity(1usize);
+                header_map.append(
+                    ::reqwest::header::HeaderName::from_static("api-version"),
+                    ::reqwest::header::HeaderValue::from_static(super::Client::api_version()),
+                );
                 client
                     .client
                     .post(url)
                     .header(
-                        reqwest::header::ACCEPT,
-                        reqwest::header::HeaderValue::from_static("application/json"),
+                        ::reqwest::header::ACCEPT,
+                        ::reqwest::header::HeaderValue::from_static("application/json"),
                     )
                     .json(&body)
+                    .headers(header_map)
             };
             Ok(built::WorkerBootstrap {
                 client: client,
                 request,
             })
-=======
-            let url = format!("{}/v1/worker/bootstrap", client.baseurl,);
-            let mut header_map = ::reqwest::header::HeaderMap::with_capacity(1usize);
-            header_map.append(
-                ::reqwest::header::HeaderName::from_static("api-version"),
-                ::reqwest::header::HeaderValue::from_static(super::Client::api_version()),
-            );
-            #[allow(unused_mut)]
-            let mut request = client
-                .client
-                .post(url)
-                .header(
-                    ::reqwest::header::ACCEPT,
-                    ::reqwest::header::HeaderValue::from_static("application/json"),
-                )
-                .json(&body)
-                .headers(header_map)
-                .build()?;
-            let info = OperationInfo {
-                operation_id: "worker_bootstrap",
-            };
-            client.pre(&mut request, &info).await?;
-            let result = client.exec(request, &info).await;
-            client.post(&result, &info).await?;
-            let response = result?;
-            match response.status().as_u16() {
-                201u16 => ResponseValue::from_response(response).await,
-                _ => Err(Error::UnexpectedResponse(response)),
-            }
->>>>>>> cd33fb4f
         }
     }
 
@@ -4355,47 +4207,26 @@
 
         pub fn build(self) -> Result<built::WorkerPing<'a>, Error<()>> {
             let Self { client } = self;
-<<<<<<< HEAD
             let request = {
                 let url = format!("{}/v1/worker/ping", client.baseurl,);
-                client.client.get(url).header(
-                    reqwest::header::ACCEPT,
-                    reqwest::header::HeaderValue::from_static("application/json"),
-                )
+                let mut header_map = ::reqwest::header::HeaderMap::with_capacity(1usize);
+                header_map.append(
+                    ::reqwest::header::HeaderName::from_static("api-version"),
+                    ::reqwest::header::HeaderValue::from_static(super::Client::api_version()),
+                );
+                client
+                    .client
+                    .get(url)
+                    .header(
+                        ::reqwest::header::ACCEPT,
+                        ::reqwest::header::HeaderValue::from_static("application/json"),
+                    )
+                    .headers(header_map)
             };
             Ok(built::WorkerPing {
                 client: client,
                 request,
             })
-=======
-            let url = format!("{}/v1/worker/ping", client.baseurl,);
-            let mut header_map = ::reqwest::header::HeaderMap::with_capacity(1usize);
-            header_map.append(
-                ::reqwest::header::HeaderName::from_static("api-version"),
-                ::reqwest::header::HeaderValue::from_static(super::Client::api_version()),
-            );
-            #[allow(unused_mut)]
-            let mut request = client
-                .client
-                .get(url)
-                .header(
-                    ::reqwest::header::ACCEPT,
-                    ::reqwest::header::HeaderValue::from_static("application/json"),
-                )
-                .headers(header_map)
-                .build()?;
-            let info = OperationInfo {
-                operation_id: "worker_ping",
-            };
-            client.pre(&mut request, &info).await?;
-            let result = client.exec(request, &info).await;
-            client.post(&result, &info).await?;
-            let response = result?;
-            match response.status().as_u16() {
-                200u16 => ResponseValue::from_response(response).await,
-                _ => Err(Error::UnexpectedResponse(response)),
-            }
->>>>>>> cd33fb4f
         }
     }
 
@@ -4461,49 +4292,23 @@
             let body = body
                 .and_then(|v| types::WorkerAppendTask::try_from(v).map_err(|e| e.to_string()))
                 .map_err(Error::InvalidRequest)?;
-<<<<<<< HEAD
             let request = {
                 let url = format!(
                     "{}/v1/worker/task/{}/append",
                     client.baseurl,
                     encode_path(&task.to_string()),
                 );
-                client.client.post(url).json(&body)
+                let mut header_map = ::reqwest::header::HeaderMap::with_capacity(1usize);
+                header_map.append(
+                    ::reqwest::header::HeaderName::from_static("api-version"),
+                    ::reqwest::header::HeaderValue::from_static(super::Client::api_version()),
+                );
+                client.client.post(url).json(&body).headers(header_map)
             };
             Ok(built::WorkerTaskAppend {
                 client: client,
                 request,
             })
-=======
-            let url = format!(
-                "{}/v1/worker/task/{}/append",
-                client.baseurl,
-                encode_path(&task.to_string()),
-            );
-            let mut header_map = ::reqwest::header::HeaderMap::with_capacity(1usize);
-            header_map.append(
-                ::reqwest::header::HeaderName::from_static("api-version"),
-                ::reqwest::header::HeaderValue::from_static(super::Client::api_version()),
-            );
-            #[allow(unused_mut)]
-            let mut request = client
-                .client
-                .post(url)
-                .json(&body)
-                .headers(header_map)
-                .build()?;
-            let info = OperationInfo {
-                operation_id: "worker_task_append",
-            };
-            client.pre(&mut request, &info).await?;
-            let result = client.exec(request, &info).await;
-            client.post(&result, &info).await?;
-            let response = result?;
-            match response.status().as_u16() {
-                201u16 => Ok(ResponseValue::empty(response)),
-                _ => Err(Error::UnexpectedResponse(response)),
-            }
->>>>>>> cd33fb4f
         }
     }
 
@@ -4555,68 +4360,35 @@
             let Self { client, task, body } = self;
             let task = task.map_err(Error::InvalidRequest)?;
             let body = body.map_err(Error::InvalidRequest)?;
-<<<<<<< HEAD
             let request = {
                 let url = format!(
                     "{}/v1/worker/task/{}/chunk",
                     client.baseurl,
                     encode_path(&task.to_string()),
                 );
+                let mut header_map = ::reqwest::header::HeaderMap::with_capacity(1usize);
+                header_map.append(
+                    ::reqwest::header::HeaderName::from_static("api-version"),
+                    ::reqwest::header::HeaderValue::from_static(super::Client::api_version()),
+                );
                 client
                     .client
                     .post(url)
                     .header(
-                        reqwest::header::ACCEPT,
-                        reqwest::header::HeaderValue::from_static("application/json"),
+                        ::reqwest::header::ACCEPT,
+                        ::reqwest::header::HeaderValue::from_static("application/json"),
                     )
                     .header(
-                        reqwest::header::CONTENT_TYPE,
-                        reqwest::header::HeaderValue::from_static("application/octet-stream"),
+                        ::reqwest::header::CONTENT_TYPE,
+                        ::reqwest::header::HeaderValue::from_static("application/octet-stream"),
                     )
                     .body(body)
+                    .headers(header_map)
             };
             Ok(built::WorkerTaskUploadChunk {
                 client: client,
                 request,
             })
-=======
-            let url = format!(
-                "{}/v1/worker/task/{}/chunk",
-                client.baseurl,
-                encode_path(&task.to_string()),
-            );
-            let mut header_map = ::reqwest::header::HeaderMap::with_capacity(1usize);
-            header_map.append(
-                ::reqwest::header::HeaderName::from_static("api-version"),
-                ::reqwest::header::HeaderValue::from_static(super::Client::api_version()),
-            );
-            #[allow(unused_mut)]
-            let mut request = client
-                .client
-                .post(url)
-                .header(
-                    ::reqwest::header::ACCEPT,
-                    ::reqwest::header::HeaderValue::from_static("application/json"),
-                )
-                .header(
-                    ::reqwest::header::CONTENT_TYPE,
-                    ::reqwest::header::HeaderValue::from_static("application/octet-stream"),
-                )
-                .body(body)
-                .headers(header_map)
-                .build()?;
-            let info = OperationInfo {
-                operation_id: "worker_task_upload_chunk",
-            };
-            client.pre(&mut request, &info).await?;
-            let result = client.exec(request, &info).await;
-            client.post(&result, &info).await?;
-            let response = result?;
-            match response.status().as_u16() {
-                201u16 => ResponseValue::from_response(response).await,
-                _ => Err(Error::UnexpectedResponse(response)),
-            }
->>>>>>> cd33fb4f
         }
     }
 
@@ -4682,49 +4454,23 @@
             let body = body
                 .and_then(|v| types::WorkerCompleteTask::try_from(v).map_err(|e| e.to_string()))
                 .map_err(Error::InvalidRequest)?;
-<<<<<<< HEAD
             let request = {
                 let url = format!(
                     "{}/v1/worker/task/{}/complete",
                     client.baseurl,
                     encode_path(&task.to_string()),
                 );
-                client.client.post(url).json(&body)
+                let mut header_map = ::reqwest::header::HeaderMap::with_capacity(1usize);
+                header_map.append(
+                    ::reqwest::header::HeaderName::from_static("api-version"),
+                    ::reqwest::header::HeaderValue::from_static(super::Client::api_version()),
+                );
+                client.client.post(url).json(&body).headers(header_map)
             };
             Ok(built::WorkerTaskComplete {
                 client: client,
                 request,
             })
-=======
-            let url = format!(
-                "{}/v1/worker/task/{}/complete",
-                client.baseurl,
-                encode_path(&task.to_string()),
-            );
-            let mut header_map = ::reqwest::header::HeaderMap::with_capacity(1usize);
-            header_map.append(
-                ::reqwest::header::HeaderName::from_static("api-version"),
-                ::reqwest::header::HeaderValue::from_static(super::Client::api_version()),
-            );
-            #[allow(unused_mut)]
-            let mut request = client
-                .client
-                .post(url)
-                .json(&body)
-                .headers(header_map)
-                .build()?;
-            let info = OperationInfo {
-                operation_id: "worker_task_complete",
-            };
-            client.pre(&mut request, &info).await?;
-            let result = client.exec(request, &info).await;
-            client.post(&result, &info).await?;
-            let response = result?;
-            match response.status().as_u16() {
-                200u16 => Ok(ResponseValue::empty(response)),
-                _ => Err(Error::UnexpectedResponse(response)),
-            }
->>>>>>> cd33fb4f
         }
     }
 
@@ -4788,49 +4534,23 @@
             let body = body
                 .and_then(|v| types::WorkerAddOutput::try_from(v).map_err(|e| e.to_string()))
                 .map_err(Error::InvalidRequest)?;
-<<<<<<< HEAD
             let request = {
                 let url = format!(
                     "{}/v1/worker/task/{}/output",
                     client.baseurl,
                     encode_path(&task.to_string()),
                 );
-                client.client.post(url).json(&body)
+                let mut header_map = ::reqwest::header::HeaderMap::with_capacity(1usize);
+                header_map.append(
+                    ::reqwest::header::HeaderName::from_static("api-version"),
+                    ::reqwest::header::HeaderValue::from_static(super::Client::api_version()),
+                );
+                client.client.post(url).json(&body).headers(header_map)
             };
             Ok(built::WorkerTaskAddOutput {
                 client: client,
                 request,
             })
-=======
-            let url = format!(
-                "{}/v1/worker/task/{}/output",
-                client.baseurl,
-                encode_path(&task.to_string()),
-            );
-            let mut header_map = ::reqwest::header::HeaderMap::with_capacity(1usize);
-            header_map.append(
-                ::reqwest::header::HeaderName::from_static("api-version"),
-                ::reqwest::header::HeaderValue::from_static(super::Client::api_version()),
-            );
-            #[allow(unused_mut)]
-            let mut request = client
-                .client
-                .post(url)
-                .json(&body)
-                .headers(header_map)
-                .build()?;
-            let info = OperationInfo {
-                operation_id: "worker_task_add_output",
-            };
-            client.pre(&mut request, &info).await?;
-            let result = client.exec(request, &info).await;
-            client.post(&result, &info).await?;
-            let response = result?;
-            match response.status().as_u16() {
-                201u16 => Ok(ResponseValue::empty(response)),
-                _ => Err(Error::UnexpectedResponse(response)),
-            }
->>>>>>> cd33fb4f
         }
     }
 
@@ -4854,47 +4574,26 @@
 
         pub fn build(self) -> Result<built::WorkersList<'a>, Error<()>> {
             let Self { client } = self;
-<<<<<<< HEAD
             let request = {
                 let url = format!("{}/v1/workers", client.baseurl,);
-                client.client.get(url).header(
-                    reqwest::header::ACCEPT,
-                    reqwest::header::HeaderValue::from_static("application/json"),
-                )
+                let mut header_map = ::reqwest::header::HeaderMap::with_capacity(1usize);
+                header_map.append(
+                    ::reqwest::header::HeaderName::from_static("api-version"),
+                    ::reqwest::header::HeaderValue::from_static(super::Client::api_version()),
+                );
+                client
+                    .client
+                    .get(url)
+                    .header(
+                        ::reqwest::header::ACCEPT,
+                        ::reqwest::header::HeaderValue::from_static("application/json"),
+                    )
+                    .headers(header_map)
             };
             Ok(built::WorkersList {
                 client: client,
                 request,
             })
-=======
-            let url = format!("{}/v1/workers", client.baseurl,);
-            let mut header_map = ::reqwest::header::HeaderMap::with_capacity(1usize);
-            header_map.append(
-                ::reqwest::header::HeaderName::from_static("api-version"),
-                ::reqwest::header::HeaderValue::from_static(super::Client::api_version()),
-            );
-            #[allow(unused_mut)]
-            let mut request = client
-                .client
-                .get(url)
-                .header(
-                    ::reqwest::header::ACCEPT,
-                    ::reqwest::header::HeaderValue::from_static("application/json"),
-                )
-                .headers(header_map)
-                .build()?;
-            let info = OperationInfo {
-                operation_id: "workers_list",
-            };
-            client.pre(&mut request, &info).await?;
-            let result = client.exec(request, &info).await;
-            client.post(&result, &info).await?;
-            let response = result?;
-            match response.status().as_u16() {
-                200u16 => ResponseValue::from_response(response).await,
-                _ => Err(Error::UnexpectedResponse(response)),
-            }
->>>>>>> cd33fb4f
         }
     }
 
@@ -4918,36 +4617,19 @@
 
         pub fn build(self) -> Result<built::WorkersRecycle<'a>, Error<()>> {
             let Self { client } = self;
-<<<<<<< HEAD
             let request = {
                 let url = format!("{}/v1/workers/recycle", client.baseurl,);
-                client.client.post(url)
+                let mut header_map = ::reqwest::header::HeaderMap::with_capacity(1usize);
+                header_map.append(
+                    ::reqwest::header::HeaderName::from_static("api-version"),
+                    ::reqwest::header::HeaderValue::from_static(super::Client::api_version()),
+                );
+                client.client.post(url).headers(header_map)
             };
             Ok(built::WorkersRecycle {
                 client: client,
                 request,
             })
-=======
-            let url = format!("{}/v1/workers/recycle", client.baseurl,);
-            let mut header_map = ::reqwest::header::HeaderMap::with_capacity(1usize);
-            header_map.append(
-                ::reqwest::header::HeaderName::from_static("api-version"),
-                ::reqwest::header::HeaderValue::from_static(super::Client::api_version()),
-            );
-            #[allow(unused_mut)]
-            let mut request = client.client.post(url).headers(header_map).build()?;
-            let info = OperationInfo {
-                operation_id: "workers_recycle",
-            };
-            client.pre(&mut request, &info).await?;
-            let result = client.exec(request, &info).await;
-            client.post(&result, &info).await?;
-            let response = result?;
-            match response.status().as_u16() {
-                200u16 => Ok(ResponseValue::empty(response)),
-                _ => Err(Error::UnexpectedResponse(response)),
-            }
->>>>>>> cd33fb4f
         }
     }
 
@@ -4987,52 +4669,27 @@
         pub fn build(self) -> Result<built::GetThingOrThings<'a>, Error<()>> {
             let Self { client, id } = self;
             let id = id.map_err(Error::InvalidRequest)?;
-<<<<<<< HEAD
             let request = {
                 let url = format!("{}/v1/things", client.baseurl,);
+                let mut header_map = ::reqwest::header::HeaderMap::with_capacity(1usize);
+                header_map.append(
+                    ::reqwest::header::HeaderName::from_static("api-version"),
+                    ::reqwest::header::HeaderValue::from_static(super::Client::api_version()),
+                );
                 client
                     .client
                     .get(url)
                     .header(
-                        reqwest::header::ACCEPT,
-                        reqwest::header::HeaderValue::from_static("application/json"),
+                        ::reqwest::header::ACCEPT,
+                        ::reqwest::header::HeaderValue::from_static("application/json"),
                     )
                     .query(&progenitor_client::QueryParam::new("id", &id))
+                    .headers(header_map)
             };
             Ok(built::GetThingOrThings {
                 client: client,
                 request,
             })
-=======
-            let url = format!("{}/v1/things", client.baseurl,);
-            let mut header_map = ::reqwest::header::HeaderMap::with_capacity(1usize);
-            header_map.append(
-                ::reqwest::header::HeaderName::from_static("api-version"),
-                ::reqwest::header::HeaderValue::from_static(super::Client::api_version()),
-            );
-            #[allow(unused_mut)]
-            let mut request = client
-                .client
-                .get(url)
-                .header(
-                    ::reqwest::header::ACCEPT,
-                    ::reqwest::header::HeaderValue::from_static("application/json"),
-                )
-                .query(&progenitor_client::QueryParam::new("id", &id))
-                .headers(header_map)
-                .build()?;
-            let info = OperationInfo {
-                operation_id: "get_thing_or_things",
-            };
-            client.pre(&mut request, &info).await?;
-            let result = client.exec(request, &info).await;
-            client.post(&result, &info).await?;
-            let response = result?;
-            match response.status().as_u16() {
-                200u16 => ResponseValue::from_response(response).await,
-                _ => Err(Error::UnexpectedResponse(response)),
-            }
->>>>>>> cd33fb4f
         }
     }
 
@@ -5065,33 +4722,31 @@
 
         ///Sends a `GET` request to `/v1/header-arg`
         pub async fn send(self) -> Result<ResponseValue<()>, Error<()>> {
+            self.build()?.send().await
+        }
+
+        pub fn build(self) -> Result<built::HeaderArg<'a>, Error<()>> {
             let Self {
                 client,
                 accept_language,
             } = self;
             let accept_language = accept_language.map_err(Error::InvalidRequest)?;
-            let url = format!("{}/v1/header-arg", client.baseurl,);
-            let mut header_map = ::reqwest::header::HeaderMap::with_capacity(2usize);
-            header_map.append(
-                ::reqwest::header::HeaderName::from_static("api-version"),
-                ::reqwest::header::HeaderValue::from_static(super::Client::api_version()),
-            );
-            if let Some(value) = accept_language {
-                header_map.append("accept-language", value.to_string().try_into()?);
-            }
-            #[allow(unused_mut)]
-            let mut request = client.client.get(url).headers(header_map).build()?;
-            let info = OperationInfo {
-                operation_id: "header_arg",
+            let request = {
+                let url = format!("{}/v1/header-arg", client.baseurl,);
+                let mut header_map = ::reqwest::header::HeaderMap::with_capacity(2usize);
+                header_map.append(
+                    ::reqwest::header::HeaderName::from_static("api-version"),
+                    ::reqwest::header::HeaderValue::from_static(super::Client::api_version()),
+                );
+                if let Some(value) = accept_language {
+                    header_map.append("accept-language", value.to_string().try_into()?);
+                }
+                client.client.get(url).headers(header_map)
             };
-            client.pre(&mut request, &info).await?;
-            let result = client.exec(request, &info).await;
-            client.post(&result, &info).await?;
-            let response = result?;
-            match response.status().as_u16() {
-                200..=299 => Ok(ResponseValue::empty(response)),
-                _ => Err(Error::ErrorResponse(ResponseValue::empty(response))),
-            }
+            Ok(built::HeaderArg {
+                client: client,
+                request,
+            })
         }
     }
 }
