#[allow(unused_imports)]
use progenitor_client::{encode_path, RequestBuilderExt};
pub use progenitor_client::{ByteStream, Error, ResponseValue};
#[allow(unused_imports)]
use reqwest::header::{HeaderMap, HeaderValue};
pub mod types {
    use serde::{Deserialize, Serialize};
    #[allow(unused_imports)]
    use std::convert::TryFrom;
    #[derive(Clone, Debug, Deserialize, Serialize)]
    pub struct CrucibleOpts {
        #[serde(default, skip_serializing_if = "Option::is_none")]
        pub cert_pem: Option<String>,
        #[serde(default, skip_serializing_if = "Option::is_none")]
        pub control: Option<String>,
        #[serde(default, skip_serializing_if = "Option::is_none")]
        pub flush_timeout: Option<u32>,
        pub id: uuid::Uuid,
        #[serde(default, skip_serializing_if = "Option::is_none")]
        pub key: Option<String>,
        #[serde(default, skip_serializing_if = "Option::is_none")]
        pub key_pem: Option<String>,
        pub lossy: bool,
        pub read_only: bool,
        #[serde(default, skip_serializing_if = "Option::is_none")]
        pub root_cert_pem: Option<String>,
        pub target: Vec<String>,
    }

    impl From<&CrucibleOpts> for CrucibleOpts {
        fn from(value: &CrucibleOpts) -> Self {
            value.clone()
        }
    }

    impl CrucibleOpts {
        pub fn builder() -> builder::CrucibleOpts {
            builder::CrucibleOpts::default()
        }
    }

    #[derive(Clone, Debug, Deserialize, Serialize)]
    pub struct DiskAttachment {
        pub disk_id: uuid::Uuid,
        pub generation_id: u64,
        pub state: DiskAttachmentState,
    }

    impl From<&DiskAttachment> for DiskAttachment {
        fn from(value: &DiskAttachment) -> Self {
            value.clone()
        }
    }

    impl DiskAttachment {
        pub fn builder() -> builder::DiskAttachment {
            builder::DiskAttachment::default()
        }
    }

    #[derive(Clone, Debug, Deserialize, Serialize)]
    pub enum DiskAttachmentState {
        Detached,
        Destroyed,
        Faulted,
        Attached(uuid::Uuid),
    }

    impl From<&DiskAttachmentState> for DiskAttachmentState {
        fn from(value: &DiskAttachmentState) -> Self {
            value.clone()
        }
    }

    impl From<uuid::Uuid> for DiskAttachmentState {
        fn from(value: uuid::Uuid) -> Self {
            Self::Attached(value)
        }
    }

    #[derive(Clone, Debug, Deserialize, Serialize)]
    pub struct DiskRequest {
        pub device: String,
        pub gen: u64,
        pub name: String,
        pub read_only: bool,
        pub slot: Slot,
        pub volume_construction_request: VolumeConstructionRequest,
    }

    impl From<&DiskRequest> for DiskRequest {
        fn from(value: &DiskRequest) -> Self {
            value.clone()
        }
    }

    impl DiskRequest {
        pub fn builder() -> builder::DiskRequest {
            builder::DiskRequest::default()
        }
    }

    ///Error information from a response.
    #[derive(Clone, Debug, Deserialize, Serialize)]
    pub struct Error {
        #[serde(default, skip_serializing_if = "Option::is_none")]
        pub error_code: Option<String>,
        pub message: String,
        pub request_id: String,
    }

    impl From<&Error> for Error {
        fn from(value: &Error) -> Self {
            value.clone()
        }
    }

    impl Error {
        pub fn builder() -> builder::Error {
            builder::Error::default()
        }
    }

    #[derive(Clone, Debug, Deserialize, Serialize)]
    pub struct Instance {
        pub disks: Vec<DiskAttachment>,
        pub nics: Vec<NetworkInterface>,
        pub properties: InstanceProperties,
        pub state: InstanceState,
    }

    impl From<&Instance> for Instance {
        fn from(value: &Instance) -> Self {
            value.clone()
        }
    }

    impl Instance {
        pub fn builder() -> builder::Instance {
            builder::Instance::default()
        }
    }

    #[derive(Clone, Debug, Deserialize, Serialize)]
    pub struct InstanceEnsureRequest {
        #[serde(default, skip_serializing_if = "Option::is_none")]
        pub cloud_init_bytes: Option<String>,
        #[serde(default, skip_serializing_if = "Vec::is_empty")]
        pub disks: Vec<DiskRequest>,
        #[serde(default, skip_serializing_if = "Option::is_none")]
        pub migrate: Option<InstanceMigrateInitiateRequest>,
        #[serde(default, skip_serializing_if = "Vec::is_empty")]
        pub nics: Vec<NetworkInterfaceRequest>,
        pub properties: InstanceProperties,
    }

    impl From<&InstanceEnsureRequest> for InstanceEnsureRequest {
        fn from(value: &InstanceEnsureRequest) -> Self {
            value.clone()
        }
    }

    impl InstanceEnsureRequest {
        pub fn builder() -> builder::InstanceEnsureRequest {
            builder::InstanceEnsureRequest::default()
        }
    }

    #[derive(Clone, Debug, Deserialize, Serialize)]
    pub struct InstanceEnsureResponse {
        #[serde(default, skip_serializing_if = "Option::is_none")]
        pub migrate: Option<InstanceMigrateInitiateResponse>,
    }

    impl From<&InstanceEnsureResponse> for InstanceEnsureResponse {
        fn from(value: &InstanceEnsureResponse) -> Self {
            value.clone()
        }
    }

    impl InstanceEnsureResponse {
        pub fn builder() -> builder::InstanceEnsureResponse {
            builder::InstanceEnsureResponse::default()
        }
    }

    #[derive(Clone, Debug, Deserialize, Serialize)]
    pub struct InstanceGetResponse {
        pub instance: Instance,
    }

    impl From<&InstanceGetResponse> for InstanceGetResponse {
        fn from(value: &InstanceGetResponse) -> Self {
            value.clone()
        }
    }

    impl InstanceGetResponse {
        pub fn builder() -> builder::InstanceGetResponse {
            builder::InstanceGetResponse::default()
        }
    }

    #[derive(Clone, Debug, Deserialize, Serialize)]
    pub struct InstanceMigrateInitiateRequest {
        pub migration_id: uuid::Uuid,
        pub src_addr: String,
        pub src_uuid: uuid::Uuid,
    }

    impl From<&InstanceMigrateInitiateRequest> for InstanceMigrateInitiateRequest {
        fn from(value: &InstanceMigrateInitiateRequest) -> Self {
            value.clone()
        }
    }

    impl InstanceMigrateInitiateRequest {
        pub fn builder() -> builder::InstanceMigrateInitiateRequest {
            builder::InstanceMigrateInitiateRequest::default()
        }
    }

    #[derive(Clone, Debug, Deserialize, Serialize)]
    pub struct InstanceMigrateInitiateResponse {
        pub migration_id: uuid::Uuid,
    }

    impl From<&InstanceMigrateInitiateResponse> for InstanceMigrateInitiateResponse {
        fn from(value: &InstanceMigrateInitiateResponse) -> Self {
            value.clone()
        }
    }

    impl InstanceMigrateInitiateResponse {
        pub fn builder() -> builder::InstanceMigrateInitiateResponse {
            builder::InstanceMigrateInitiateResponse::default()
        }
    }

    #[derive(Clone, Debug, Deserialize, Serialize)]
    pub struct InstanceMigrateStatusRequest {
        pub migration_id: uuid::Uuid,
    }

    impl From<&InstanceMigrateStatusRequest> for InstanceMigrateStatusRequest {
        fn from(value: &InstanceMigrateStatusRequest) -> Self {
            value.clone()
        }
    }

    impl InstanceMigrateStatusRequest {
        pub fn builder() -> builder::InstanceMigrateStatusRequest {
            builder::InstanceMigrateStatusRequest::default()
        }
    }

    #[derive(Clone, Debug, Deserialize, Serialize)]
    pub struct InstanceMigrateStatusResponse {
        pub state: MigrationState,
    }

    impl From<&InstanceMigrateStatusResponse> for InstanceMigrateStatusResponse {
        fn from(value: &InstanceMigrateStatusResponse) -> Self {
            value.clone()
        }
    }

    impl InstanceMigrateStatusResponse {
        pub fn builder() -> builder::InstanceMigrateStatusResponse {
            builder::InstanceMigrateStatusResponse::default()
        }
    }

    #[derive(Clone, Debug, Deserialize, Serialize)]
    pub struct InstanceProperties {
        ///ID of the bootrom used to initialize this Instance.
        pub bootrom_id: uuid::Uuid,
        ///Free-form text description of an Instance.
        pub description: String,
        ///Unique identifier for this Instance.
        pub id: uuid::Uuid,
        ///ID of the image used to initialize this Instance.
        pub image_id: uuid::Uuid,
        ///Size of memory allocated to the Instance, in MiB.
        pub memory: u64,
        ///Human-readable name of the Instance.
        pub name: String,
        ///Number of vCPUs to be allocated to the Instance.
        pub vcpus: u8,
    }

    impl From<&InstanceProperties> for InstanceProperties {
        fn from(value: &InstanceProperties) -> Self {
            value.clone()
        }
    }

    impl InstanceProperties {
        pub fn builder() -> builder::InstanceProperties {
            builder::InstanceProperties::default()
        }
    }

    ///Current state of an Instance.
    #[derive(Clone, Copy, Debug, Deserialize, Eq, Hash, Ord, PartialEq, PartialOrd, Serialize)]
    pub enum InstanceState {
        Creating,
        Starting,
        Running,
        Stopping,
        Stopped,
        Rebooting,
        Migrating,
        Repairing,
        Failed,
        Destroyed,
    }

    impl From<&InstanceState> for InstanceState {
        fn from(value: &InstanceState) -> Self {
            value.clone()
        }
    }

    impl ToString for InstanceState {
        fn to_string(&self) -> String {
            match *self {
                Self::Creating => "Creating".to_string(),
                Self::Starting => "Starting".to_string(),
                Self::Running => "Running".to_string(),
                Self::Stopping => "Stopping".to_string(),
                Self::Stopped => "Stopped".to_string(),
                Self::Rebooting => "Rebooting".to_string(),
                Self::Migrating => "Migrating".to_string(),
                Self::Repairing => "Repairing".to_string(),
                Self::Failed => "Failed".to_string(),
                Self::Destroyed => "Destroyed".to_string(),
            }
        }
    }

    impl std::str::FromStr for InstanceState {
        type Err = &'static str;
        fn from_str(value: &str) -> Result<Self, &'static str> {
            match value {
                "Creating" => Ok(Self::Creating),
                "Starting" => Ok(Self::Starting),
                "Running" => Ok(Self::Running),
                "Stopping" => Ok(Self::Stopping),
                "Stopped" => Ok(Self::Stopped),
                "Rebooting" => Ok(Self::Rebooting),
                "Migrating" => Ok(Self::Migrating),
                "Repairing" => Ok(Self::Repairing),
                "Failed" => Ok(Self::Failed),
                "Destroyed" => Ok(Self::Destroyed),
                _ => Err("invalid value"),
            }
        }
    }

    impl std::convert::TryFrom<&str> for InstanceState {
        type Error = &'static str;
        fn try_from(value: &str) -> Result<Self, &'static str> {
            value.parse()
        }
    }

    impl std::convert::TryFrom<&String> for InstanceState {
        type Error = &'static str;
        fn try_from(value: &String) -> Result<Self, &'static str> {
            value.parse()
        }
    }

    impl std::convert::TryFrom<String> for InstanceState {
        type Error = &'static str;
        fn try_from(value: String) -> Result<Self, &'static str> {
            value.parse()
        }
    }

    #[derive(Clone, Debug, Deserialize, Serialize)]
    pub struct InstanceStateMonitorRequest {
        pub gen: u64,
    }

    impl From<&InstanceStateMonitorRequest> for InstanceStateMonitorRequest {
        fn from(value: &InstanceStateMonitorRequest) -> Self {
            value.clone()
        }
    }

    impl InstanceStateMonitorRequest {
        pub fn builder() -> builder::InstanceStateMonitorRequest {
            builder::InstanceStateMonitorRequest::default()
        }
    }

    #[derive(Clone, Debug, Deserialize, Serialize)]
    pub struct InstanceStateMonitorResponse {
        pub gen: u64,
        pub state: InstanceState,
    }

    impl From<&InstanceStateMonitorResponse> for InstanceStateMonitorResponse {
        fn from(value: &InstanceStateMonitorResponse) -> Self {
            value.clone()
        }
    }

    impl InstanceStateMonitorResponse {
        pub fn builder() -> builder::InstanceStateMonitorResponse {
            builder::InstanceStateMonitorResponse::default()
        }
    }

    #[derive(Clone, Copy, Debug, Deserialize, Eq, Hash, Ord, PartialEq, PartialOrd, Serialize)]
    pub enum InstanceStateRequested {
        Run,
        Stop,
        Reboot,
        MigrateStart,
    }

    impl From<&InstanceStateRequested> for InstanceStateRequested {
        fn from(value: &InstanceStateRequested) -> Self {
            value.clone()
        }
    }

    impl ToString for InstanceStateRequested {
        fn to_string(&self) -> String {
            match *self {
                Self::Run => "Run".to_string(),
                Self::Stop => "Stop".to_string(),
                Self::Reboot => "Reboot".to_string(),
                Self::MigrateStart => "MigrateStart".to_string(),
            }
        }
    }

    impl std::str::FromStr for InstanceStateRequested {
        type Err = &'static str;
        fn from_str(value: &str) -> Result<Self, &'static str> {
            match value {
                "Run" => Ok(Self::Run),
                "Stop" => Ok(Self::Stop),
                "Reboot" => Ok(Self::Reboot),
                "MigrateStart" => Ok(Self::MigrateStart),
                _ => Err("invalid value"),
            }
        }
    }

    impl std::convert::TryFrom<&str> for InstanceStateRequested {
        type Error = &'static str;
        fn try_from(value: &str) -> Result<Self, &'static str> {
            value.parse()
        }
    }

    impl std::convert::TryFrom<&String> for InstanceStateRequested {
        type Error = &'static str;
        fn try_from(value: &String) -> Result<Self, &'static str> {
            value.parse()
        }
    }

    impl std::convert::TryFrom<String> for InstanceStateRequested {
        type Error = &'static str;
        fn try_from(value: String) -> Result<Self, &'static str> {
            value.parse()
        }
    }

    #[derive(Clone, Copy, Debug, Deserialize, Eq, Hash, Ord, PartialEq, PartialOrd, Serialize)]
    pub enum MigrationState {
        Sync,
        RamPush,
        Pause,
        RamPushDirty,
        Device,
        Arch,
        Resume,
        RamPull,
        Finish,
        Error,
    }

    impl From<&MigrationState> for MigrationState {
        fn from(value: &MigrationState) -> Self {
            value.clone()
        }
    }

    impl ToString for MigrationState {
        fn to_string(&self) -> String {
            match *self {
                Self::Sync => "Sync".to_string(),
                Self::RamPush => "RamPush".to_string(),
                Self::Pause => "Pause".to_string(),
                Self::RamPushDirty => "RamPushDirty".to_string(),
                Self::Device => "Device".to_string(),
                Self::Arch => "Arch".to_string(),
                Self::Resume => "Resume".to_string(),
                Self::RamPull => "RamPull".to_string(),
                Self::Finish => "Finish".to_string(),
                Self::Error => "Error".to_string(),
            }
        }
    }

    impl std::str::FromStr for MigrationState {
        type Err = &'static str;
        fn from_str(value: &str) -> Result<Self, &'static str> {
            match value {
                "Sync" => Ok(Self::Sync),
                "RamPush" => Ok(Self::RamPush),
                "Pause" => Ok(Self::Pause),
                "RamPushDirty" => Ok(Self::RamPushDirty),
                "Device" => Ok(Self::Device),
                "Arch" => Ok(Self::Arch),
                "Resume" => Ok(Self::Resume),
                "RamPull" => Ok(Self::RamPull),
                "Finish" => Ok(Self::Finish),
                "Error" => Ok(Self::Error),
                _ => Err("invalid value"),
            }
        }
    }

    impl std::convert::TryFrom<&str> for MigrationState {
        type Error = &'static str;
        fn try_from(value: &str) -> Result<Self, &'static str> {
            value.parse()
        }
    }

    impl std::convert::TryFrom<&String> for MigrationState {
        type Error = &'static str;
        fn try_from(value: &String) -> Result<Self, &'static str> {
            value.parse()
        }
    }

    impl std::convert::TryFrom<String> for MigrationState {
        type Error = &'static str;
        fn try_from(value: String) -> Result<Self, &'static str> {
            value.parse()
        }
    }

    #[derive(Clone, Debug, Deserialize, Serialize)]
    pub struct NetworkInterface {
        pub attachment: NetworkInterfaceAttachmentState,
        pub name: String,
    }

    impl From<&NetworkInterface> for NetworkInterface {
        fn from(value: &NetworkInterface) -> Self {
            value.clone()
        }
    }

    impl NetworkInterface {
        pub fn builder() -> builder::NetworkInterface {
            builder::NetworkInterface::default()
        }
    }

    #[derive(Clone, Debug, Deserialize, Serialize)]
    pub enum NetworkInterfaceAttachmentState {
        Detached,
        Faulted,
        Attached(Slot),
    }

    impl From<&NetworkInterfaceAttachmentState> for NetworkInterfaceAttachmentState {
        fn from(value: &NetworkInterfaceAttachmentState) -> Self {
            value.clone()
        }
    }

    impl From<Slot> for NetworkInterfaceAttachmentState {
        fn from(value: Slot) -> Self {
            Self::Attached(value)
        }
    }

    #[derive(Clone, Debug, Deserialize, Serialize)]
    pub struct NetworkInterfaceRequest {
        pub name: String,
        pub slot: Slot,
    }

    impl From<&NetworkInterfaceRequest> for NetworkInterfaceRequest {
        fn from(value: &NetworkInterfaceRequest) -> Self {
            value.clone()
        }
    }

    impl NetworkInterfaceRequest {
        pub fn builder() -> builder::NetworkInterfaceRequest {
            builder::NetworkInterfaceRequest::default()
        }
    }

    ///A stable index which is translated by Propolis into a PCI BDF, visible
    /// to the guest.
    #[derive(Clone, Debug, Deserialize, Serialize)]
    pub struct Slot(pub u8);
    impl std::ops::Deref for Slot {
        type Target = u8;
        fn deref(&self) -> &u8 {
            &self.0
        }
    }

    impl From<Slot> for u8 {
        fn from(value: Slot) -> Self {
            value.0
        }
    }

    impl From<&Slot> for Slot {
        fn from(value: &Slot) -> Self {
            value.clone()
        }
    }

    impl From<u8> for Slot {
        fn from(value: u8) -> Self {
            Self(value)
        }
    }

    impl std::str::FromStr for Slot {
        type Err = <u8 as std::str::FromStr>::Err;
        fn from_str(value: &str) -> Result<Self, Self::Err> {
            Ok(Self(value.parse()?))
        }
    }

    impl std::convert::TryFrom<&str> for Slot {
        type Error = <u8 as std::str::FromStr>::Err;
        fn try_from(value: &str) -> Result<Self, Self::Error> {
            value.parse()
        }
    }

    impl std::convert::TryFrom<&String> for Slot {
        type Error = <u8 as std::str::FromStr>::Err;
        fn try_from(value: &String) -> Result<Self, Self::Error> {
            value.parse()
        }
    }

    impl std::convert::TryFrom<String> for Slot {
        type Error = <u8 as std::str::FromStr>::Err;
        fn try_from(value: String) -> Result<Self, Self::Error> {
            value.parse()
        }
    }

    impl ToString for Slot {
        fn to_string(&self) -> String {
            self.0.to_string()
        }
    }

    #[derive(Clone, Debug, Deserialize, Serialize)]
    #[serde(tag = "type")]
    pub enum VolumeConstructionRequest {
        #[serde(rename = "volume")]
        Volume {
            block_size: u64,
            id: uuid::Uuid,
            #[serde(default, skip_serializing_if = "Option::is_none")]
            read_only_parent: Option<Box<VolumeConstructionRequest>>,
            sub_volumes: Vec<VolumeConstructionRequest>,
        },
        #[serde(rename = "url")]
        Url {
            block_size: u64,
            id: uuid::Uuid,
            url: String,
        },
        #[serde(rename = "region")]
        Region {
            block_size: u64,
            gen: u64,
            opts: CrucibleOpts,
        },
        #[serde(rename = "file")]
        File {
            block_size: u64,
            id: uuid::Uuid,
            path: String,
        },
    }

    impl From<&VolumeConstructionRequest> for VolumeConstructionRequest {
        fn from(value: &VolumeConstructionRequest) -> Self {
            value.clone()
        }
    }

    pub mod builder {
        #[derive(Clone, Debug)]
        pub struct CrucibleOpts {
            cert_pem: Result<Option<String>, String>,
            control: Result<Option<String>, String>,
            flush_timeout: Result<Option<u32>, String>,
            id: Result<uuid::Uuid, String>,
            key: Result<Option<String>, String>,
            key_pem: Result<Option<String>, String>,
            lossy: Result<bool, String>,
            read_only: Result<bool, String>,
            root_cert_pem: Result<Option<String>, String>,
            target: Result<Vec<String>, String>,
        }

        impl Default for CrucibleOpts {
            fn default() -> Self {
                Self {
                    cert_pem: Ok(Default::default()),
                    control: Ok(Default::default()),
                    flush_timeout: Ok(Default::default()),
                    id: Err("no value supplied for id".to_string()),
                    key: Ok(Default::default()),
                    key_pem: Ok(Default::default()),
                    lossy: Err("no value supplied for lossy".to_string()),
                    read_only: Err("no value supplied for read_only".to_string()),
                    root_cert_pem: Ok(Default::default()),
                    target: Err("no value supplied for target".to_string()),
                }
            }
        }

        impl CrucibleOpts {
            pub fn cert_pem<T>(mut self, value: T) -> Self
            where
                T: std::convert::TryInto<Option<String>>,
                T::Error: std::fmt::Display,
            {
                self.cert_pem = value
                    .try_into()
                    .map_err(|e| format!("error converting supplied value for cert_pem: {}", e));
                self
            }
            pub fn control<T>(mut self, value: T) -> Self
            where
                T: std::convert::TryInto<Option<String>>,
                T::Error: std::fmt::Display,
            {
                self.control = value
                    .try_into()
                    .map_err(|e| format!("error converting supplied value for control: {}", e));
                self
            }
            pub fn flush_timeout<T>(mut self, value: T) -> Self
            where
                T: std::convert::TryInto<Option<u32>>,
                T::Error: std::fmt::Display,
            {
                self.flush_timeout = value.try_into().map_err(|e| {
                    format!("error converting supplied value for flush_timeout: {}", e)
                });
                self
            }
            pub fn id<T>(mut self, value: T) -> Self
            where
                T: std::convert::TryInto<uuid::Uuid>,
                T::Error: std::fmt::Display,
            {
                self.id = value
                    .try_into()
                    .map_err(|e| format!("error converting supplied value for id: {}", e));
                self
            }
            pub fn key<T>(mut self, value: T) -> Self
            where
                T: std::convert::TryInto<Option<String>>,
                T::Error: std::fmt::Display,
            {
                self.key = value
                    .try_into()
                    .map_err(|e| format!("error converting supplied value for key: {}", e));
                self
            }
            pub fn key_pem<T>(mut self, value: T) -> Self
            where
                T: std::convert::TryInto<Option<String>>,
                T::Error: std::fmt::Display,
            {
                self.key_pem = value
                    .try_into()
                    .map_err(|e| format!("error converting supplied value for key_pem: {}", e));
                self
            }
            pub fn lossy<T>(mut self, value: T) -> Self
            where
                T: std::convert::TryInto<bool>,
                T::Error: std::fmt::Display,
            {
                self.lossy = value
                    .try_into()
                    .map_err(|e| format!("error converting supplied value for lossy: {}", e));
                self
            }
            pub fn read_only<T>(mut self, value: T) -> Self
            where
                T: std::convert::TryInto<bool>,
                T::Error: std::fmt::Display,
            {
                self.read_only = value
                    .try_into()
                    .map_err(|e| format!("error converting supplied value for read_only: {}", e));
                self
            }
            pub fn root_cert_pem<T>(mut self, value: T) -> Self
            where
                T: std::convert::TryInto<Option<String>>,
                T::Error: std::fmt::Display,
            {
                self.root_cert_pem = value.try_into().map_err(|e| {
                    format!("error converting supplied value for root_cert_pem: {}", e)
                });
                self
            }
            pub fn target<T>(mut self, value: T) -> Self
            where
                T: std::convert::TryInto<Vec<String>>,
                T::Error: std::fmt::Display,
            {
                self.target = value
                    .try_into()
                    .map_err(|e| format!("error converting supplied value for target: {}", e));
                self
            }
        }

        impl std::convert::TryFrom<CrucibleOpts> for super::CrucibleOpts {
            type Error = String;
            fn try_from(value: CrucibleOpts) -> Result<Self, String> {
                Ok(Self {
                    cert_pem: value.cert_pem?,
                    control: value.control?,
                    flush_timeout: value.flush_timeout?,
                    id: value.id?,
                    key: value.key?,
                    key_pem: value.key_pem?,
                    lossy: value.lossy?,
                    read_only: value.read_only?,
                    root_cert_pem: value.root_cert_pem?,
                    target: value.target?,
                })
            }
        }

        impl From<super::CrucibleOpts> for CrucibleOpts {
            fn from(value: super::CrucibleOpts) -> Self {
                Self {
                    cert_pem: Ok(value.cert_pem),
                    control: Ok(value.control),
                    flush_timeout: Ok(value.flush_timeout),
                    id: Ok(value.id),
                    key: Ok(value.key),
                    key_pem: Ok(value.key_pem),
                    lossy: Ok(value.lossy),
                    read_only: Ok(value.read_only),
                    root_cert_pem: Ok(value.root_cert_pem),
                    target: Ok(value.target),
                }
            }
        }

<<<<<<< HEAD
=======
        #[derive(Clone, Debug)]
>>>>>>> d0b9842c
        pub struct DiskAttachment {
            disk_id: Result<uuid::Uuid, String>,
            generation_id: Result<u64, String>,
            state: Result<super::DiskAttachmentState, String>,
        }

        impl Default for DiskAttachment {
            fn default() -> Self {
                Self {
                    disk_id: Err("no value supplied for disk_id".to_string()),
                    generation_id: Err("no value supplied for generation_id".to_string()),
                    state: Err("no value supplied for state".to_string()),
                }
            }
        }

        impl DiskAttachment {
            pub fn disk_id<T>(mut self, value: T) -> Self
            where
                T: std::convert::TryInto<uuid::Uuid>,
                T::Error: std::fmt::Display,
            {
                self.disk_id = value
                    .try_into()
                    .map_err(|e| format!("error converting supplied value for disk_id: {}", e));
                self
            }
            pub fn generation_id<T>(mut self, value: T) -> Self
            where
                T: std::convert::TryInto<u64>,
                T::Error: std::fmt::Display,
            {
                self.generation_id = value.try_into().map_err(|e| {
                    format!("error converting supplied value for generation_id: {}", e)
                });
                self
            }
            pub fn state<T>(mut self, value: T) -> Self
            where
                T: std::convert::TryInto<super::DiskAttachmentState>,
                T::Error: std::fmt::Display,
            {
                self.state = value
                    .try_into()
                    .map_err(|e| format!("error converting supplied value for state: {}", e));
                self
            }
        }

        impl std::convert::TryFrom<DiskAttachment> for super::DiskAttachment {
            type Error = String;
            fn try_from(value: DiskAttachment) -> Result<Self, String> {
                Ok(Self {
                    disk_id: value.disk_id?,
                    generation_id: value.generation_id?,
                    state: value.state?,
                })
            }
        }

        impl From<super::DiskAttachment> for DiskAttachment {
            fn from(value: super::DiskAttachment) -> Self {
                Self {
                    disk_id: Ok(value.disk_id),
                    generation_id: Ok(value.generation_id),
                    state: Ok(value.state),
                }
            }
        }

<<<<<<< HEAD
=======
        #[derive(Clone, Debug)]
>>>>>>> d0b9842c
        pub struct DiskRequest {
            device: Result<String, String>,
            gen: Result<u64, String>,
            name: Result<String, String>,
            read_only: Result<bool, String>,
            slot: Result<super::Slot, String>,
            volume_construction_request: Result<super::VolumeConstructionRequest, String>,
        }

        impl Default for DiskRequest {
            fn default() -> Self {
                Self {
                    device: Err("no value supplied for device".to_string()),
                    gen: Err("no value supplied for gen".to_string()),
                    name: Err("no value supplied for name".to_string()),
                    read_only: Err("no value supplied for read_only".to_string()),
                    slot: Err("no value supplied for slot".to_string()),
                    volume_construction_request: Err(
                        "no value supplied for volume_construction_request".to_string(),
                    ),
                }
            }
        }

        impl DiskRequest {
            pub fn device<T>(mut self, value: T) -> Self
            where
                T: std::convert::TryInto<String>,
                T::Error: std::fmt::Display,
            {
                self.device = value
                    .try_into()
                    .map_err(|e| format!("error converting supplied value for device: {}", e));
                self
            }
            pub fn gen<T>(mut self, value: T) -> Self
            where
                T: std::convert::TryInto<u64>,
                T::Error: std::fmt::Display,
            {
                self.gen = value
                    .try_into()
                    .map_err(|e| format!("error converting supplied value for gen: {}", e));
                self
            }
            pub fn name<T>(mut self, value: T) -> Self
            where
                T: std::convert::TryInto<String>,
                T::Error: std::fmt::Display,
            {
                self.name = value
                    .try_into()
                    .map_err(|e| format!("error converting supplied value for name: {}", e));
                self
            }
            pub fn read_only<T>(mut self, value: T) -> Self
            where
                T: std::convert::TryInto<bool>,
                T::Error: std::fmt::Display,
            {
                self.read_only = value
                    .try_into()
                    .map_err(|e| format!("error converting supplied value for read_only: {}", e));
                self
            }
            pub fn slot<T>(mut self, value: T) -> Self
            where
                T: std::convert::TryInto<super::Slot>,
                T::Error: std::fmt::Display,
            {
                self.slot = value
                    .try_into()
                    .map_err(|e| format!("error converting supplied value for slot: {}", e));
                self
            }
            pub fn volume_construction_request<T>(mut self, value: T) -> Self
            where
                T: std::convert::TryInto<super::VolumeConstructionRequest>,
                T::Error: std::fmt::Display,
            {
                self.volume_construction_request = value.try_into().map_err(|e| {
                    format!(
                        "error converting supplied value for volume_construction_request: {}",
                        e
                    )
                });
                self
            }
        }

        impl std::convert::TryFrom<DiskRequest> for super::DiskRequest {
            type Error = String;
            fn try_from(value: DiskRequest) -> Result<Self, String> {
                Ok(Self {
                    device: value.device?,
                    gen: value.gen?,
                    name: value.name?,
                    read_only: value.read_only?,
                    slot: value.slot?,
                    volume_construction_request: value.volume_construction_request?,
                })
            }
        }

        impl From<super::DiskRequest> for DiskRequest {
            fn from(value: super::DiskRequest) -> Self {
                Self {
                    device: Ok(value.device),
                    gen: Ok(value.gen),
                    name: Ok(value.name),
                    read_only: Ok(value.read_only),
                    slot: Ok(value.slot),
                    volume_construction_request: Ok(value.volume_construction_request),
                }
            }
        }

<<<<<<< HEAD
=======
        #[derive(Clone, Debug)]
>>>>>>> d0b9842c
        pub struct Error {
            error_code: Result<Option<String>, String>,
            message: Result<String, String>,
            request_id: Result<String, String>,
        }

        impl Default for Error {
            fn default() -> Self {
                Self {
                    error_code: Ok(Default::default()),
                    message: Err("no value supplied for message".to_string()),
                    request_id: Err("no value supplied for request_id".to_string()),
                }
            }
        }

        impl Error {
            pub fn error_code<T>(mut self, value: T) -> Self
            where
                T: std::convert::TryInto<Option<String>>,
                T::Error: std::fmt::Display,
            {
                self.error_code = value
                    .try_into()
                    .map_err(|e| format!("error converting supplied value for error_code: {}", e));
                self
            }
            pub fn message<T>(mut self, value: T) -> Self
            where
                T: std::convert::TryInto<String>,
                T::Error: std::fmt::Display,
            {
                self.message = value
                    .try_into()
                    .map_err(|e| format!("error converting supplied value for message: {}", e));
                self
            }
            pub fn request_id<T>(mut self, value: T) -> Self
            where
                T: std::convert::TryInto<String>,
                T::Error: std::fmt::Display,
            {
                self.request_id = value
                    .try_into()
                    .map_err(|e| format!("error converting supplied value for request_id: {}", e));
                self
            }
        }

        impl std::convert::TryFrom<Error> for super::Error {
            type Error = String;
            fn try_from(value: Error) -> Result<Self, String> {
                Ok(Self {
                    error_code: value.error_code?,
                    message: value.message?,
                    request_id: value.request_id?,
                })
            }
        }

        impl From<super::Error> for Error {
            fn from(value: super::Error) -> Self {
                Self {
                    error_code: Ok(value.error_code),
                    message: Ok(value.message),
                    request_id: Ok(value.request_id),
                }
            }
        }

<<<<<<< HEAD
=======
        #[derive(Clone, Debug)]
>>>>>>> d0b9842c
        pub struct Instance {
            disks: Result<Vec<super::DiskAttachment>, String>,
            nics: Result<Vec<super::NetworkInterface>, String>,
            properties: Result<super::InstanceProperties, String>,
            state: Result<super::InstanceState, String>,
        }

        impl Default for Instance {
            fn default() -> Self {
                Self {
                    disks: Err("no value supplied for disks".to_string()),
                    nics: Err("no value supplied for nics".to_string()),
                    properties: Err("no value supplied for properties".to_string()),
                    state: Err("no value supplied for state".to_string()),
                }
            }
        }

        impl Instance {
            pub fn disks<T>(mut self, value: T) -> Self
            where
                T: std::convert::TryInto<Vec<super::DiskAttachment>>,
                T::Error: std::fmt::Display,
            {
                self.disks = value
                    .try_into()
                    .map_err(|e| format!("error converting supplied value for disks: {}", e));
                self
            }
            pub fn nics<T>(mut self, value: T) -> Self
            where
                T: std::convert::TryInto<Vec<super::NetworkInterface>>,
                T::Error: std::fmt::Display,
            {
                self.nics = value
                    .try_into()
                    .map_err(|e| format!("error converting supplied value for nics: {}", e));
                self
            }
            pub fn properties<T>(mut self, value: T) -> Self
            where
                T: std::convert::TryInto<super::InstanceProperties>,
                T::Error: std::fmt::Display,
            {
                self.properties = value
                    .try_into()
                    .map_err(|e| format!("error converting supplied value for properties: {}", e));
                self
            }
            pub fn state<T>(mut self, value: T) -> Self
            where
                T: std::convert::TryInto<super::InstanceState>,
                T::Error: std::fmt::Display,
            {
                self.state = value
                    .try_into()
                    .map_err(|e| format!("error converting supplied value for state: {}", e));
                self
            }
        }

        impl std::convert::TryFrom<Instance> for super::Instance {
            type Error = String;
            fn try_from(value: Instance) -> Result<Self, String> {
                Ok(Self {
                    disks: value.disks?,
                    nics: value.nics?,
                    properties: value.properties?,
                    state: value.state?,
                })
            }
        }

        impl From<super::Instance> for Instance {
            fn from(value: super::Instance) -> Self {
                Self {
                    disks: Ok(value.disks),
                    nics: Ok(value.nics),
                    properties: Ok(value.properties),
                    state: Ok(value.state),
                }
            }
        }

<<<<<<< HEAD
=======
        #[derive(Clone, Debug)]
>>>>>>> d0b9842c
        pub struct InstanceEnsureRequest {
            cloud_init_bytes: Result<Option<String>, String>,
            disks: Result<Vec<super::DiskRequest>, String>,
            migrate: Result<Option<super::InstanceMigrateInitiateRequest>, String>,
            nics: Result<Vec<super::NetworkInterfaceRequest>, String>,
            properties: Result<super::InstanceProperties, String>,
        }

        impl Default for InstanceEnsureRequest {
            fn default() -> Self {
                Self {
                    cloud_init_bytes: Ok(Default::default()),
                    disks: Ok(Default::default()),
                    migrate: Ok(Default::default()),
                    nics: Ok(Default::default()),
                    properties: Err("no value supplied for properties".to_string()),
                }
            }
        }

        impl InstanceEnsureRequest {
            pub fn cloud_init_bytes<T>(mut self, value: T) -> Self
            where
                T: std::convert::TryInto<Option<String>>,
                T::Error: std::fmt::Display,
            {
                self.cloud_init_bytes = value.try_into().map_err(|e| {
                    format!(
                        "error converting supplied value for cloud_init_bytes: {}",
                        e
                    )
                });
                self
            }
            pub fn disks<T>(mut self, value: T) -> Self
            where
                T: std::convert::TryInto<Vec<super::DiskRequest>>,
                T::Error: std::fmt::Display,
            {
                self.disks = value
                    .try_into()
                    .map_err(|e| format!("error converting supplied value for disks: {}", e));
                self
            }
            pub fn migrate<T>(mut self, value: T) -> Self
            where
                T: std::convert::TryInto<Option<super::InstanceMigrateInitiateRequest>>,
                T::Error: std::fmt::Display,
            {
                self.migrate = value
                    .try_into()
                    .map_err(|e| format!("error converting supplied value for migrate: {}", e));
                self
            }
            pub fn nics<T>(mut self, value: T) -> Self
            where
                T: std::convert::TryInto<Vec<super::NetworkInterfaceRequest>>,
                T::Error: std::fmt::Display,
            {
                self.nics = value
                    .try_into()
                    .map_err(|e| format!("error converting supplied value for nics: {}", e));
                self
            }
            pub fn properties<T>(mut self, value: T) -> Self
            where
                T: std::convert::TryInto<super::InstanceProperties>,
                T::Error: std::fmt::Display,
            {
                self.properties = value
                    .try_into()
                    .map_err(|e| format!("error converting supplied value for properties: {}", e));
                self
            }
        }

        impl std::convert::TryFrom<InstanceEnsureRequest> for super::InstanceEnsureRequest {
            type Error = String;
            fn try_from(value: InstanceEnsureRequest) -> Result<Self, String> {
                Ok(Self {
                    cloud_init_bytes: value.cloud_init_bytes?,
                    disks: value.disks?,
                    migrate: value.migrate?,
                    nics: value.nics?,
                    properties: value.properties?,
                })
            }
        }

        impl From<super::InstanceEnsureRequest> for InstanceEnsureRequest {
            fn from(value: super::InstanceEnsureRequest) -> Self {
                Self {
                    cloud_init_bytes: Ok(value.cloud_init_bytes),
                    disks: Ok(value.disks),
                    migrate: Ok(value.migrate),
                    nics: Ok(value.nics),
                    properties: Ok(value.properties),
                }
            }
        }

<<<<<<< HEAD
=======
        #[derive(Clone, Debug)]
>>>>>>> d0b9842c
        pub struct InstanceEnsureResponse {
            migrate: Result<Option<super::InstanceMigrateInitiateResponse>, String>,
        }

        impl Default for InstanceEnsureResponse {
            fn default() -> Self {
                Self {
                    migrate: Ok(Default::default()),
                }
            }
        }

        impl InstanceEnsureResponse {
            pub fn migrate<T>(mut self, value: T) -> Self
            where
                T: std::convert::TryInto<Option<super::InstanceMigrateInitiateResponse>>,
                T::Error: std::fmt::Display,
            {
                self.migrate = value
                    .try_into()
                    .map_err(|e| format!("error converting supplied value for migrate: {}", e));
                self
            }
        }

        impl std::convert::TryFrom<InstanceEnsureResponse> for super::InstanceEnsureResponse {
            type Error = String;
            fn try_from(value: InstanceEnsureResponse) -> Result<Self, String> {
                Ok(Self {
                    migrate: value.migrate?,
                })
            }
        }

        impl From<super::InstanceEnsureResponse> for InstanceEnsureResponse {
            fn from(value: super::InstanceEnsureResponse) -> Self {
                Self {
                    migrate: Ok(value.migrate),
                }
            }
        }

<<<<<<< HEAD
=======
        #[derive(Clone, Debug)]
>>>>>>> d0b9842c
        pub struct InstanceGetResponse {
            instance: Result<super::Instance, String>,
        }

        impl Default for InstanceGetResponse {
            fn default() -> Self {
                Self {
                    instance: Err("no value supplied for instance".to_string()),
                }
            }
        }

        impl InstanceGetResponse {
            pub fn instance<T>(mut self, value: T) -> Self
            where
                T: std::convert::TryInto<super::Instance>,
                T::Error: std::fmt::Display,
            {
                self.instance = value
                    .try_into()
                    .map_err(|e| format!("error converting supplied value for instance: {}", e));
                self
            }
        }

        impl std::convert::TryFrom<InstanceGetResponse> for super::InstanceGetResponse {
            type Error = String;
            fn try_from(value: InstanceGetResponse) -> Result<Self, String> {
                Ok(Self {
                    instance: value.instance?,
                })
            }
        }

        impl From<super::InstanceGetResponse> for InstanceGetResponse {
            fn from(value: super::InstanceGetResponse) -> Self {
                Self {
                    instance: Ok(value.instance),
                }
            }
        }

<<<<<<< HEAD
=======
        #[derive(Clone, Debug)]
>>>>>>> d0b9842c
        pub struct InstanceMigrateInitiateRequest {
            migration_id: Result<uuid::Uuid, String>,
            src_addr: Result<String, String>,
            src_uuid: Result<uuid::Uuid, String>,
        }

        impl Default for InstanceMigrateInitiateRequest {
            fn default() -> Self {
                Self {
                    migration_id: Err("no value supplied for migration_id".to_string()),
                    src_addr: Err("no value supplied for src_addr".to_string()),
                    src_uuid: Err("no value supplied for src_uuid".to_string()),
                }
            }
        }

        impl InstanceMigrateInitiateRequest {
            pub fn migration_id<T>(mut self, value: T) -> Self
            where
                T: std::convert::TryInto<uuid::Uuid>,
                T::Error: std::fmt::Display,
            {
                self.migration_id = value.try_into().map_err(|e| {
                    format!("error converting supplied value for migration_id: {}", e)
                });
                self
            }
            pub fn src_addr<T>(mut self, value: T) -> Self
            where
                T: std::convert::TryInto<String>,
                T::Error: std::fmt::Display,
            {
                self.src_addr = value
                    .try_into()
                    .map_err(|e| format!("error converting supplied value for src_addr: {}", e));
                self
            }
            pub fn src_uuid<T>(mut self, value: T) -> Self
            where
                T: std::convert::TryInto<uuid::Uuid>,
                T::Error: std::fmt::Display,
            {
                self.src_uuid = value
                    .try_into()
                    .map_err(|e| format!("error converting supplied value for src_uuid: {}", e));
                self
            }
        }

        impl std::convert::TryFrom<InstanceMigrateInitiateRequest>
            for super::InstanceMigrateInitiateRequest
        {
            type Error = String;
            fn try_from(value: InstanceMigrateInitiateRequest) -> Result<Self, String> {
                Ok(Self {
                    migration_id: value.migration_id?,
                    src_addr: value.src_addr?,
                    src_uuid: value.src_uuid?,
                })
            }
        }

        impl From<super::InstanceMigrateInitiateRequest> for InstanceMigrateInitiateRequest {
            fn from(value: super::InstanceMigrateInitiateRequest) -> Self {
                Self {
                    migration_id: Ok(value.migration_id),
                    src_addr: Ok(value.src_addr),
                    src_uuid: Ok(value.src_uuid),
                }
            }
        }

<<<<<<< HEAD
=======
        #[derive(Clone, Debug)]
>>>>>>> d0b9842c
        pub struct InstanceMigrateInitiateResponse {
            migration_id: Result<uuid::Uuid, String>,
        }

        impl Default for InstanceMigrateInitiateResponse {
            fn default() -> Self {
                Self {
                    migration_id: Err("no value supplied for migration_id".to_string()),
                }
            }
        }

        impl InstanceMigrateInitiateResponse {
            pub fn migration_id<T>(mut self, value: T) -> Self
            where
                T: std::convert::TryInto<uuid::Uuid>,
                T::Error: std::fmt::Display,
            {
                self.migration_id = value.try_into().map_err(|e| {
                    format!("error converting supplied value for migration_id: {}", e)
                });
                self
            }
        }

        impl std::convert::TryFrom<InstanceMigrateInitiateResponse>
            for super::InstanceMigrateInitiateResponse
        {
            type Error = String;
            fn try_from(value: InstanceMigrateInitiateResponse) -> Result<Self, String> {
                Ok(Self {
                    migration_id: value.migration_id?,
                })
            }
        }

        impl From<super::InstanceMigrateInitiateResponse> for InstanceMigrateInitiateResponse {
            fn from(value: super::InstanceMigrateInitiateResponse) -> Self {
                Self {
                    migration_id: Ok(value.migration_id),
                }
            }
        }

<<<<<<< HEAD
=======
        #[derive(Clone, Debug)]
>>>>>>> d0b9842c
        pub struct InstanceMigrateStatusRequest {
            migration_id: Result<uuid::Uuid, String>,
        }

        impl Default for InstanceMigrateStatusRequest {
            fn default() -> Self {
                Self {
                    migration_id: Err("no value supplied for migration_id".to_string()),
                }
            }
        }

        impl InstanceMigrateStatusRequest {
            pub fn migration_id<T>(mut self, value: T) -> Self
            where
                T: std::convert::TryInto<uuid::Uuid>,
                T::Error: std::fmt::Display,
            {
                self.migration_id = value.try_into().map_err(|e| {
                    format!("error converting supplied value for migration_id: {}", e)
                });
                self
            }
        }

        impl std::convert::TryFrom<InstanceMigrateStatusRequest> for super::InstanceMigrateStatusRequest {
            type Error = String;
            fn try_from(value: InstanceMigrateStatusRequest) -> Result<Self, String> {
                Ok(Self {
                    migration_id: value.migration_id?,
                })
            }
        }

        impl From<super::InstanceMigrateStatusRequest> for InstanceMigrateStatusRequest {
            fn from(value: super::InstanceMigrateStatusRequest) -> Self {
                Self {
                    migration_id: Ok(value.migration_id),
                }
            }
        }

<<<<<<< HEAD
=======
        #[derive(Clone, Debug)]
>>>>>>> d0b9842c
        pub struct InstanceMigrateStatusResponse {
            state: Result<super::MigrationState, String>,
        }

        impl Default for InstanceMigrateStatusResponse {
            fn default() -> Self {
                Self {
                    state: Err("no value supplied for state".to_string()),
                }
            }
        }

        impl InstanceMigrateStatusResponse {
            pub fn state<T>(mut self, value: T) -> Self
            where
                T: std::convert::TryInto<super::MigrationState>,
                T::Error: std::fmt::Display,
            {
                self.state = value
                    .try_into()
                    .map_err(|e| format!("error converting supplied value for state: {}", e));
                self
            }
        }

        impl std::convert::TryFrom<InstanceMigrateStatusResponse> for super::InstanceMigrateStatusResponse {
            type Error = String;
            fn try_from(value: InstanceMigrateStatusResponse) -> Result<Self, String> {
                Ok(Self {
                    state: value.state?,
                })
            }
        }

        impl From<super::InstanceMigrateStatusResponse> for InstanceMigrateStatusResponse {
            fn from(value: super::InstanceMigrateStatusResponse) -> Self {
                Self {
                    state: Ok(value.state),
                }
            }
        }

<<<<<<< HEAD
=======
        #[derive(Clone, Debug)]
>>>>>>> d0b9842c
        pub struct InstanceProperties {
            bootrom_id: Result<uuid::Uuid, String>,
            description: Result<String, String>,
            id: Result<uuid::Uuid, String>,
            image_id: Result<uuid::Uuid, String>,
            memory: Result<u64, String>,
            name: Result<String, String>,
            vcpus: Result<u8, String>,
        }

        impl Default for InstanceProperties {
            fn default() -> Self {
                Self {
                    bootrom_id: Err("no value supplied for bootrom_id".to_string()),
                    description: Err("no value supplied for description".to_string()),
                    id: Err("no value supplied for id".to_string()),
                    image_id: Err("no value supplied for image_id".to_string()),
                    memory: Err("no value supplied for memory".to_string()),
                    name: Err("no value supplied for name".to_string()),
                    vcpus: Err("no value supplied for vcpus".to_string()),
                }
            }
        }

        impl InstanceProperties {
            pub fn bootrom_id<T>(mut self, value: T) -> Self
            where
                T: std::convert::TryInto<uuid::Uuid>,
                T::Error: std::fmt::Display,
            {
                self.bootrom_id = value
                    .try_into()
                    .map_err(|e| format!("error converting supplied value for bootrom_id: {}", e));
                self
            }
            pub fn description<T>(mut self, value: T) -> Self
            where
                T: std::convert::TryInto<String>,
                T::Error: std::fmt::Display,
            {
                self.description = value
                    .try_into()
                    .map_err(|e| format!("error converting supplied value for description: {}", e));
                self
            }
            pub fn id<T>(mut self, value: T) -> Self
            where
                T: std::convert::TryInto<uuid::Uuid>,
                T::Error: std::fmt::Display,
            {
                self.id = value
                    .try_into()
                    .map_err(|e| format!("error converting supplied value for id: {}", e));
                self
            }
            pub fn image_id<T>(mut self, value: T) -> Self
            where
                T: std::convert::TryInto<uuid::Uuid>,
                T::Error: std::fmt::Display,
            {
                self.image_id = value
                    .try_into()
                    .map_err(|e| format!("error converting supplied value for image_id: {}", e));
                self
            }
            pub fn memory<T>(mut self, value: T) -> Self
            where
                T: std::convert::TryInto<u64>,
                T::Error: std::fmt::Display,
            {
                self.memory = value
                    .try_into()
                    .map_err(|e| format!("error converting supplied value for memory: {}", e));
                self
            }
            pub fn name<T>(mut self, value: T) -> Self
            where
                T: std::convert::TryInto<String>,
                T::Error: std::fmt::Display,
            {
                self.name = value
                    .try_into()
                    .map_err(|e| format!("error converting supplied value for name: {}", e));
                self
            }
            pub fn vcpus<T>(mut self, value: T) -> Self
            where
                T: std::convert::TryInto<u8>,
                T::Error: std::fmt::Display,
            {
                self.vcpus = value
                    .try_into()
                    .map_err(|e| format!("error converting supplied value for vcpus: {}", e));
                self
            }
        }

        impl std::convert::TryFrom<InstanceProperties> for super::InstanceProperties {
            type Error = String;
            fn try_from(value: InstanceProperties) -> Result<Self, String> {
                Ok(Self {
                    bootrom_id: value.bootrom_id?,
                    description: value.description?,
                    id: value.id?,
                    image_id: value.image_id?,
                    memory: value.memory?,
                    name: value.name?,
                    vcpus: value.vcpus?,
                })
            }
        }

        impl From<super::InstanceProperties> for InstanceProperties {
            fn from(value: super::InstanceProperties) -> Self {
                Self {
                    bootrom_id: Ok(value.bootrom_id),
                    description: Ok(value.description),
                    id: Ok(value.id),
                    image_id: Ok(value.image_id),
                    memory: Ok(value.memory),
                    name: Ok(value.name),
                    vcpus: Ok(value.vcpus),
                }
            }
        }

<<<<<<< HEAD
=======
        #[derive(Clone, Debug)]
>>>>>>> d0b9842c
        pub struct InstanceStateMonitorRequest {
            gen: Result<u64, String>,
        }

        impl Default for InstanceStateMonitorRequest {
            fn default() -> Self {
                Self {
                    gen: Err("no value supplied for gen".to_string()),
                }
            }
        }

        impl InstanceStateMonitorRequest {
            pub fn gen<T>(mut self, value: T) -> Self
            where
                T: std::convert::TryInto<u64>,
                T::Error: std::fmt::Display,
            {
                self.gen = value
                    .try_into()
                    .map_err(|e| format!("error converting supplied value for gen: {}", e));
                self
            }
        }

        impl std::convert::TryFrom<InstanceStateMonitorRequest> for super::InstanceStateMonitorRequest {
            type Error = String;
            fn try_from(value: InstanceStateMonitorRequest) -> Result<Self, String> {
                Ok(Self { gen: value.gen? })
            }
        }

        impl From<super::InstanceStateMonitorRequest> for InstanceStateMonitorRequest {
            fn from(value: super::InstanceStateMonitorRequest) -> Self {
                Self { gen: Ok(value.gen) }
            }
        }

<<<<<<< HEAD
=======
        #[derive(Clone, Debug)]
>>>>>>> d0b9842c
        pub struct InstanceStateMonitorResponse {
            gen: Result<u64, String>,
            state: Result<super::InstanceState, String>,
        }

        impl Default for InstanceStateMonitorResponse {
            fn default() -> Self {
                Self {
                    gen: Err("no value supplied for gen".to_string()),
                    state: Err("no value supplied for state".to_string()),
                }
            }
        }

        impl InstanceStateMonitorResponse {
            pub fn gen<T>(mut self, value: T) -> Self
            where
                T: std::convert::TryInto<u64>,
                T::Error: std::fmt::Display,
            {
                self.gen = value
                    .try_into()
                    .map_err(|e| format!("error converting supplied value for gen: {}", e));
                self
            }
            pub fn state<T>(mut self, value: T) -> Self
            where
                T: std::convert::TryInto<super::InstanceState>,
                T::Error: std::fmt::Display,
            {
                self.state = value
                    .try_into()
                    .map_err(|e| format!("error converting supplied value for state: {}", e));
                self
            }
        }

        impl std::convert::TryFrom<InstanceStateMonitorResponse> for super::InstanceStateMonitorResponse {
            type Error = String;
            fn try_from(value: InstanceStateMonitorResponse) -> Result<Self, String> {
                Ok(Self {
                    gen: value.gen?,
                    state: value.state?,
                })
            }
        }

        impl From<super::InstanceStateMonitorResponse> for InstanceStateMonitorResponse {
            fn from(value: super::InstanceStateMonitorResponse) -> Self {
                Self {
                    gen: Ok(value.gen),
                    state: Ok(value.state),
                }
            }
        }

<<<<<<< HEAD
=======
        #[derive(Clone, Debug)]
>>>>>>> d0b9842c
        pub struct NetworkInterface {
            attachment: Result<super::NetworkInterfaceAttachmentState, String>,
            name: Result<String, String>,
        }

        impl Default for NetworkInterface {
            fn default() -> Self {
                Self {
                    attachment: Err("no value supplied for attachment".to_string()),
                    name: Err("no value supplied for name".to_string()),
                }
            }
        }

        impl NetworkInterface {
            pub fn attachment<T>(mut self, value: T) -> Self
            where
                T: std::convert::TryInto<super::NetworkInterfaceAttachmentState>,
                T::Error: std::fmt::Display,
            {
                self.attachment = value
                    .try_into()
                    .map_err(|e| format!("error converting supplied value for attachment: {}", e));
                self
            }
            pub fn name<T>(mut self, value: T) -> Self
            where
                T: std::convert::TryInto<String>,
                T::Error: std::fmt::Display,
            {
                self.name = value
                    .try_into()
                    .map_err(|e| format!("error converting supplied value for name: {}", e));
                self
            }
        }

        impl std::convert::TryFrom<NetworkInterface> for super::NetworkInterface {
            type Error = String;
            fn try_from(value: NetworkInterface) -> Result<Self, String> {
                Ok(Self {
                    attachment: value.attachment?,
                    name: value.name?,
                })
            }
        }

        impl From<super::NetworkInterface> for NetworkInterface {
            fn from(value: super::NetworkInterface) -> Self {
                Self {
                    attachment: Ok(value.attachment),
                    name: Ok(value.name),
                }
            }
        }

<<<<<<< HEAD
=======
        #[derive(Clone, Debug)]
>>>>>>> d0b9842c
        pub struct NetworkInterfaceRequest {
            name: Result<String, String>,
            slot: Result<super::Slot, String>,
        }

        impl Default for NetworkInterfaceRequest {
            fn default() -> Self {
                Self {
                    name: Err("no value supplied for name".to_string()),
                    slot: Err("no value supplied for slot".to_string()),
                }
            }
        }

        impl NetworkInterfaceRequest {
            pub fn name<T>(mut self, value: T) -> Self
            where
                T: std::convert::TryInto<String>,
                T::Error: std::fmt::Display,
            {
                self.name = value
                    .try_into()
                    .map_err(|e| format!("error converting supplied value for name: {}", e));
                self
            }
            pub fn slot<T>(mut self, value: T) -> Self
            where
                T: std::convert::TryInto<super::Slot>,
                T::Error: std::fmt::Display,
            {
                self.slot = value
                    .try_into()
                    .map_err(|e| format!("error converting supplied value for slot: {}", e));
                self
            }
        }

        impl std::convert::TryFrom<NetworkInterfaceRequest> for super::NetworkInterfaceRequest {
            type Error = String;
            fn try_from(value: NetworkInterfaceRequest) -> Result<Self, String> {
                Ok(Self {
                    name: value.name?,
                    slot: value.slot?,
                })
            }
        }

        impl From<super::NetworkInterfaceRequest> for NetworkInterfaceRequest {
            fn from(value: super::NetworkInterfaceRequest) -> Self {
                Self {
                    name: Ok(value.name),
                    slot: Ok(value.slot),
                }
            }
        }
    }
}

#[derive(Clone, Debug)]
///Client for Oxide Propolis Server API
///
///API for interacting with the Propolis hypervisor frontend.
pub struct Client {
    pub(crate) baseurl: String,
    pub(crate) client: reqwest::Client,
}

impl Client {
    /// Create a new client.
    ///
    /// `baseurl` is the base URL provided to the internal
    /// `reqwest::Client`, and should include a scheme and hostname,
    /// as well as port and a path stem if applicable.
    pub fn new(baseurl: &str) -> Self {
        let dur = std::time::Duration::from_secs(15);
        let client = reqwest::ClientBuilder::new()
            .connect_timeout(dur)
            .timeout(dur)
            .build()
            .unwrap();
        Self::new_with_client(baseurl, client)
    }

    /// Construct a new client with an existing `reqwest::Client`,
    /// allowing more control over its configuration.
    ///
    /// `baseurl` is the base URL provided to the internal
    /// `reqwest::Client`, and should include a scheme and hostname,
    /// as well as port and a path stem if applicable.
    pub fn new_with_client(baseurl: &str, client: reqwest::Client) -> Self {
        Self {
            baseurl: baseurl.to_string(),
            client,
        }
    }

    /// Return the base URL to which requests are made.
    pub fn baseurl(&self) -> &String {
        &self.baseurl
    }

    /// Return the internal `reqwest::Client` used to make requests.
    pub fn client(&self) -> &reqwest::Client {
        &self.client
    }
}

impl Client {
    ///Sends a `GET` request to `/instance`
    ///
    ///```ignore
    /// let response = client.instance_get()
    ///    .send()
    ///    .await;
    /// ```
    pub fn instance_get(&self) -> builder::InstanceGet {
        builder::InstanceGet::new(self)
    }

    ///Sends a `PUT` request to `/instance`
    ///
    ///```ignore
    /// let response = client.instance_ensure()
    ///    .body(body)
    ///    .send()
    ///    .await;
    /// ```
    pub fn instance_ensure(&self) -> builder::InstanceEnsure {
        builder::InstanceEnsure::new(self)
    }

    ///Issue a snapshot request to a crucible backend
    ///
    ///Sends a `POST` request to `/instance/disk/{id}/snapshot/{snapshot_id}`
    ///
    ///```ignore
    /// let response = client.instance_issue_crucible_snapshot_request()
    ///    .id(id)
    ///    .snapshot_id(snapshot_id)
    ///    .send()
    ///    .await;
    /// ```
    pub fn instance_issue_crucible_snapshot_request(
        &self,
    ) -> builder::InstanceIssueCrucibleSnapshotRequest {
        builder::InstanceIssueCrucibleSnapshotRequest::new(self)
    }

    ///Sends a `GET` request to `/instance/migrate/status`
    ///
    ///```ignore
    /// let response = client.instance_migrate_status()
    ///    .body(body)
    ///    .send()
    ///    .await;
    /// ```
    pub fn instance_migrate_status(&self) -> builder::InstanceMigrateStatus {
        builder::InstanceMigrateStatus::new(self)
    }

    ///Sends a `GET` request to `/instance/serial`
    ///
    ///```ignore
    /// let response = client.instance_serial()
    ///    .send()
    ///    .await;
    /// ```
    pub fn instance_serial(&self) -> builder::InstanceSerial {
        builder::InstanceSerial::new(self)
    }

    ///Sends a `PUT` request to `/instance/state`
    ///
    ///```ignore
    /// let response = client.instance_state_put()
    ///    .body(body)
    ///    .send()
    ///    .await;
    /// ```
    pub fn instance_state_put(&self) -> builder::InstanceStatePut {
        builder::InstanceStatePut::new(self)
    }

    ///Sends a `GET` request to `/instance/state-monitor`
    ///
    ///```ignore
    /// let response = client.instance_state_monitor()
    ///    .body(body)
    ///    .send()
    ///    .await;
    /// ```
    pub fn instance_state_monitor(&self) -> builder::InstanceStateMonitor {
        builder::InstanceStateMonitor::new(self)
    }
}

pub mod builder {
    use super::types;
    #[allow(unused_imports)]
    use super::{
        encode_path, ByteStream, Error, HeaderMap, HeaderValue, RequestBuilderExt, ResponseValue,
    };
    ///Builder for [`Client::instance_get`]
    ///
    ///[`Client::instance_get`]: super::Client::instance_get
    #[derive(Debug, Clone)]
    pub struct InstanceGet<'a> {
        client: &'a super::Client,
    }

    impl<'a> InstanceGet<'a> {
        pub fn new(client: &'a super::Client) -> Self {
            Self { client }
        }

        ///Sends a `GET` request to `/instance`
        pub async fn send(
            self,
        ) -> Result<ResponseValue<types::InstanceGetResponse>, Error<types::Error>> {
            let Self { client } = self;
            let url = format!("{}/instance", client.baseurl,);
            let request = client.client.get(url).build()?;
            let result = client.client.execute(request).await;
            let response = result?;
            match response.status().as_u16() {
                200u16 => ResponseValue::from_response(response).await,
                400u16..=499u16 => Err(Error::ErrorResponse(
                    ResponseValue::from_response(response).await?,
                )),
                500u16..=599u16 => Err(Error::ErrorResponse(
                    ResponseValue::from_response(response).await?,
                )),
                _ => Err(Error::UnexpectedResponse(response)),
            }
        }
    }

    ///Builder for [`Client::instance_ensure`]
    ///
    ///[`Client::instance_ensure`]: super::Client::instance_ensure
    #[derive(Debug, Clone)]
    pub struct InstanceEnsure<'a> {
        client: &'a super::Client,
        body: Result<types::builder::InstanceEnsureRequest, String>,
    }

    impl<'a> InstanceEnsure<'a> {
        pub fn new(client: &'a super::Client) -> Self {
            Self {
                client,
                body: Ok(types::builder::InstanceEnsureRequest::default()),
            }
        }

        pub fn body<V>(mut self, value: V) -> Self
        where
            V: std::convert::TryInto<types::InstanceEnsureRequest>,
        {
            self.body = value
                .try_into()
                .map(From::from)
                .map_err(|_| "conversion to `InstanceEnsureRequest` for body failed".to_string());
            self
        }

        pub fn body_map<F>(mut self, f: F) -> Self
        where
            F: std::ops::FnOnce(
                types::builder::InstanceEnsureRequest,
            ) -> types::builder::InstanceEnsureRequest,
        {
            self.body = self.body.map(f);
            self
        }

        ///Sends a `PUT` request to `/instance`
        pub async fn send(
            self,
        ) -> Result<ResponseValue<types::InstanceEnsureResponse>, Error<types::Error>> {
            let Self { client, body } = self;
            let body = body
                .and_then(types::InstanceEnsureRequest::try_from)
                .map_err(Error::InvalidRequest)?;
            let url = format!("{}/instance", client.baseurl,);
            let request = client.client.put(url).json(&body).build()?;
            let result = client.client.execute(request).await;
            let response = result?;
            match response.status().as_u16() {
                201u16 => ResponseValue::from_response(response).await,
                400u16..=499u16 => Err(Error::ErrorResponse(
                    ResponseValue::from_response(response).await?,
                )),
                500u16..=599u16 => Err(Error::ErrorResponse(
                    ResponseValue::from_response(response).await?,
                )),
                _ => Err(Error::UnexpectedResponse(response)),
            }
        }
    }

    ///Builder for [`Client::instance_issue_crucible_snapshot_request`]
    ///
    ///[`Client::instance_issue_crucible_snapshot_request`]: super::Client::instance_issue_crucible_snapshot_request
    #[derive(Debug, Clone)]
    pub struct InstanceIssueCrucibleSnapshotRequest<'a> {
        client: &'a super::Client,
        id: Result<uuid::Uuid, String>,
        snapshot_id: Result<uuid::Uuid, String>,
    }

    impl<'a> InstanceIssueCrucibleSnapshotRequest<'a> {
        pub fn new(client: &'a super::Client) -> Self {
            Self {
                client,
                id: Err("id was not initialized".to_string()),
                snapshot_id: Err("snapshot_id was not initialized".to_string()),
            }
        }

        pub fn id<V>(mut self, value: V) -> Self
        where
            V: std::convert::TryInto<uuid::Uuid>,
        {
            self.id = value
                .try_into()
                .map_err(|_| "conversion to `uuid :: Uuid` for id failed".to_string());
            self
        }

        pub fn snapshot_id<V>(mut self, value: V) -> Self
        where
            V: std::convert::TryInto<uuid::Uuid>,
        {
            self.snapshot_id = value
                .try_into()
                .map_err(|_| "conversion to `uuid :: Uuid` for snapshot_id failed".to_string());
            self
        }

        ///Sends a `POST` request to
        /// `/instance/disk/{id}/snapshot/{snapshot_id}`
        pub async fn send(self) -> Result<ResponseValue<()>, Error<types::Error>> {
            let Self {
                client,
                id,
                snapshot_id,
            } = self;
            let id = id.map_err(Error::InvalidRequest)?;
            let snapshot_id = snapshot_id.map_err(Error::InvalidRequest)?;
            let url = format!(
                "{}/instance/disk/{}/snapshot/{}",
                client.baseurl,
                encode_path(&id.to_string()),
                encode_path(&snapshot_id.to_string()),
            );
            let request = client.client.post(url).build()?;
            let result = client.client.execute(request).await;
            let response = result?;
            match response.status().as_u16() {
                200u16 => ResponseValue::from_response(response).await,
                400u16..=499u16 => Err(Error::ErrorResponse(
                    ResponseValue::from_response(response).await?,
                )),
                500u16..=599u16 => Err(Error::ErrorResponse(
                    ResponseValue::from_response(response).await?,
                )),
                _ => Err(Error::UnexpectedResponse(response)),
            }
        }
    }

    ///Builder for [`Client::instance_migrate_status`]
    ///
    ///[`Client::instance_migrate_status`]: super::Client::instance_migrate_status
    #[derive(Debug, Clone)]
    pub struct InstanceMigrateStatus<'a> {
        client: &'a super::Client,
        body: Result<types::builder::InstanceMigrateStatusRequest, String>,
    }

    impl<'a> InstanceMigrateStatus<'a> {
        pub fn new(client: &'a super::Client) -> Self {
            Self {
                client,
                body: Ok(types::builder::InstanceMigrateStatusRequest::default()),
            }
        }

        pub fn body<V>(mut self, value: V) -> Self
        where
            V: std::convert::TryInto<types::InstanceMigrateStatusRequest>,
        {
            self.body = value.try_into().map(From::from).map_err(|_| {
                "conversion to `InstanceMigrateStatusRequest` for body failed".to_string()
            });
            self
        }

        pub fn body_map<F>(mut self, f: F) -> Self
        where
            F: std::ops::FnOnce(
                types::builder::InstanceMigrateStatusRequest,
            ) -> types::builder::InstanceMigrateStatusRequest,
        {
            self.body = self.body.map(f);
            self
        }

        ///Sends a `GET` request to `/instance/migrate/status`
        pub async fn send(
            self,
        ) -> Result<ResponseValue<types::InstanceMigrateStatusResponse>, Error<types::Error>>
        {
            let Self { client, body } = self;
            let body = body
                .and_then(types::InstanceMigrateStatusRequest::try_from)
                .map_err(Error::InvalidRequest)?;
            let url = format!("{}/instance/migrate/status", client.baseurl,);
            let request = client.client.get(url).json(&body).build()?;
            let result = client.client.execute(request).await;
            let response = result?;
            match response.status().as_u16() {
                200u16 => ResponseValue::from_response(response).await,
                400u16..=499u16 => Err(Error::ErrorResponse(
                    ResponseValue::from_response(response).await?,
                )),
                500u16..=599u16 => Err(Error::ErrorResponse(
                    ResponseValue::from_response(response).await?,
                )),
                _ => Err(Error::UnexpectedResponse(response)),
            }
        }
    }

    ///Builder for [`Client::instance_serial`]
    ///
    ///[`Client::instance_serial`]: super::Client::instance_serial
    #[derive(Debug, Clone)]
    pub struct InstanceSerial<'a> {
        client: &'a super::Client,
    }

    impl<'a> InstanceSerial<'a> {
        pub fn new(client: &'a super::Client) -> Self {
            Self { client }
        }

        ///Sends a `GET` request to `/instance/serial`
        pub async fn send(
            self,
        ) -> Result<ResponseValue<reqwest::Upgraded>, Error<reqwest::Upgraded>> {
            let Self { client } = self;
            let url = format!("{}/instance/serial", client.baseurl,);
            let request = client
                .client
                .get(url)
                .header(reqwest::header::CONNECTION, "Upgrade")
                .header(reqwest::header::UPGRADE, "websocket")
                .header(reqwest::header::SEC_WEBSOCKET_VERSION, "13")
                .header(
                    reqwest::header::SEC_WEBSOCKET_KEY,
                    base64::Engine::encode(
                        &base64::engine::general_purpose::STANDARD,
                        rand::random::<[u8; 16]>(),
                    ),
                )
                .build()?;
            let result = client.client.execute(request).await;
            let response = result?;
            match response.status().as_u16() {
                101u16 => ResponseValue::upgrade(response).await,
                200..=299 => ResponseValue::upgrade(response).await,
                _ => Err(Error::UnexpectedResponse(response)),
            }
        }
    }

    ///Builder for [`Client::instance_state_put`]
    ///
    ///[`Client::instance_state_put`]: super::Client::instance_state_put
    #[derive(Debug, Clone)]
    pub struct InstanceStatePut<'a> {
        client: &'a super::Client,
        body: Result<types::InstanceStateRequested, String>,
    }

    impl<'a> InstanceStatePut<'a> {
        pub fn new(client: &'a super::Client) -> Self {
            Self {
                client,
                body: Err("body was not initialized".to_string()),
            }
        }

        pub fn body<V>(mut self, value: V) -> Self
        where
            V: std::convert::TryInto<types::InstanceStateRequested>,
        {
            self.body = value
                .try_into()
                .map_err(|_| "conversion to `InstanceStateRequested` for body failed".to_string());
            self
        }

        ///Sends a `PUT` request to `/instance/state`
        pub async fn send(self) -> Result<ResponseValue<()>, Error<types::Error>> {
            let Self { client, body } = self;
            let body = body.map_err(Error::InvalidRequest)?;
            let url = format!("{}/instance/state", client.baseurl,);
            let request = client.client.put(url).json(&body).build()?;
            let result = client.client.execute(request).await;
            let response = result?;
            match response.status().as_u16() {
                204u16 => Ok(ResponseValue::empty(response)),
                400u16..=499u16 => Err(Error::ErrorResponse(
                    ResponseValue::from_response(response).await?,
                )),
                500u16..=599u16 => Err(Error::ErrorResponse(
                    ResponseValue::from_response(response).await?,
                )),
                _ => Err(Error::UnexpectedResponse(response)),
            }
        }
    }

    ///Builder for [`Client::instance_state_monitor`]
    ///
    ///[`Client::instance_state_monitor`]: super::Client::instance_state_monitor
    #[derive(Debug, Clone)]
    pub struct InstanceStateMonitor<'a> {
        client: &'a super::Client,
        body: Result<types::builder::InstanceStateMonitorRequest, String>,
    }

    impl<'a> InstanceStateMonitor<'a> {
        pub fn new(client: &'a super::Client) -> Self {
            Self {
                client,
                body: Ok(types::builder::InstanceStateMonitorRequest::default()),
            }
        }

        pub fn body<V>(mut self, value: V) -> Self
        where
            V: std::convert::TryInto<types::InstanceStateMonitorRequest>,
        {
            self.body = value.try_into().map(From::from).map_err(|_| {
                "conversion to `InstanceStateMonitorRequest` for body failed".to_string()
            });
            self
        }

        pub fn body_map<F>(mut self, f: F) -> Self
        where
            F: std::ops::FnOnce(
                types::builder::InstanceStateMonitorRequest,
            ) -> types::builder::InstanceStateMonitorRequest,
        {
            self.body = self.body.map(f);
            self
        }

        ///Sends a `GET` request to `/instance/state-monitor`
        pub async fn send(
            self,
        ) -> Result<ResponseValue<types::InstanceStateMonitorResponse>, Error<types::Error>>
        {
            let Self { client, body } = self;
            let body = body
                .and_then(types::InstanceStateMonitorRequest::try_from)
                .map_err(Error::InvalidRequest)?;
            let url = format!("{}/instance/state-monitor", client.baseurl,);
            let request = client.client.get(url).json(&body).build()?;
            let result = client.client.execute(request).await;
            let response = result?;
            match response.status().as_u16() {
                200u16 => ResponseValue::from_response(response).await,
                400u16..=499u16 => Err(Error::ErrorResponse(
                    ResponseValue::from_response(response).await?,
                )),
                500u16..=599u16 => Err(Error::ErrorResponse(
                    ResponseValue::from_response(response).await?,
                )),
                _ => Err(Error::UnexpectedResponse(response)),
            }
        }
    }
}

pub mod prelude {
    pub use super::Client;
}<|MERGE_RESOLUTION|>--- conflicted
+++ resolved
@@ -875,10 +875,7 @@
             }
         }
 
-<<<<<<< HEAD
-=======
         #[derive(Clone, Debug)]
->>>>>>> d0b9842c
         pub struct DiskAttachment {
             disk_id: Result<uuid::Uuid, String>,
             generation_id: Result<u64, String>,
@@ -949,10 +946,7 @@
             }
         }
 
-<<<<<<< HEAD
-=======
         #[derive(Clone, Debug)]
->>>>>>> d0b9842c
         pub struct DiskRequest {
             device: Result<String, String>,
             gen: Result<u64, String>,
@@ -1070,10 +1064,7 @@
             }
         }
 
-<<<<<<< HEAD
-=======
         #[derive(Clone, Debug)]
->>>>>>> d0b9842c
         pub struct Error {
             error_code: Result<Option<String>, String>,
             message: Result<String, String>,
@@ -1144,10 +1135,7 @@
             }
         }
 
-<<<<<<< HEAD
-=======
         #[derive(Clone, Debug)]
->>>>>>> d0b9842c
         pub struct Instance {
             disks: Result<Vec<super::DiskAttachment>, String>,
             nics: Result<Vec<super::NetworkInterface>, String>,
@@ -1232,10 +1220,7 @@
             }
         }
 
-<<<<<<< HEAD
-=======
         #[derive(Clone, Debug)]
->>>>>>> d0b9842c
         pub struct InstanceEnsureRequest {
             cloud_init_bytes: Result<Option<String>, String>,
             disks: Result<Vec<super::DiskRequest>, String>,
@@ -1337,10 +1322,7 @@
             }
         }
 
-<<<<<<< HEAD
-=======
         #[derive(Clone, Debug)]
->>>>>>> d0b9842c
         pub struct InstanceEnsureResponse {
             migrate: Result<Option<super::InstanceMigrateInitiateResponse>, String>,
         }
@@ -1383,10 +1365,7 @@
             }
         }
 
-<<<<<<< HEAD
-=======
         #[derive(Clone, Debug)]
->>>>>>> d0b9842c
         pub struct InstanceGetResponse {
             instance: Result<super::Instance, String>,
         }
@@ -1429,10 +1408,7 @@
             }
         }
 
-<<<<<<< HEAD
-=======
         #[derive(Clone, Debug)]
->>>>>>> d0b9842c
         pub struct InstanceMigrateInitiateRequest {
             migration_id: Result<uuid::Uuid, String>,
             src_addr: Result<String, String>,
@@ -1505,10 +1481,7 @@
             }
         }
 
-<<<<<<< HEAD
-=======
         #[derive(Clone, Debug)]
->>>>>>> d0b9842c
         pub struct InstanceMigrateInitiateResponse {
             migration_id: Result<uuid::Uuid, String>,
         }
@@ -1553,10 +1526,7 @@
             }
         }
 
-<<<<<<< HEAD
-=======
         #[derive(Clone, Debug)]
->>>>>>> d0b9842c
         pub struct InstanceMigrateStatusRequest {
             migration_id: Result<uuid::Uuid, String>,
         }
@@ -1599,10 +1569,7 @@
             }
         }
 
-<<<<<<< HEAD
-=======
         #[derive(Clone, Debug)]
->>>>>>> d0b9842c
         pub struct InstanceMigrateStatusResponse {
             state: Result<super::MigrationState, String>,
         }
@@ -1645,10 +1612,7 @@
             }
         }
 
-<<<<<<< HEAD
-=======
         #[derive(Clone, Debug)]
->>>>>>> d0b9842c
         pub struct InstanceProperties {
             bootrom_id: Result<uuid::Uuid, String>,
             description: Result<String, String>,
@@ -1775,10 +1739,7 @@
             }
         }
 
-<<<<<<< HEAD
-=======
         #[derive(Clone, Debug)]
->>>>>>> d0b9842c
         pub struct InstanceStateMonitorRequest {
             gen: Result<u64, String>,
         }
@@ -1817,10 +1778,7 @@
             }
         }
 
-<<<<<<< HEAD
-=======
         #[derive(Clone, Debug)]
->>>>>>> d0b9842c
         pub struct InstanceStateMonitorResponse {
             gen: Result<u64, String>,
             state: Result<super::InstanceState, String>,
@@ -1877,10 +1835,7 @@
             }
         }
 
-<<<<<<< HEAD
-=======
         #[derive(Clone, Debug)]
->>>>>>> d0b9842c
         pub struct NetworkInterface {
             attachment: Result<super::NetworkInterfaceAttachmentState, String>,
             name: Result<String, String>,
@@ -1937,10 +1892,7 @@
             }
         }
 
-<<<<<<< HEAD
-=======
         #[derive(Clone, Debug)]
->>>>>>> d0b9842c
         pub struct NetworkInterfaceRequest {
             name: Result<String, String>,
             slot: Result<super::Slot, String>,
