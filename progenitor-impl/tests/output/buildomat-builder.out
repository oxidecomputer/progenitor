--- conflicted
+++ resolved
@@ -463,10 +463,7 @@
             }
         }
 
-<<<<<<< HEAD
-=======
         #[derive(Clone, Debug)]
->>>>>>> d0b9842c
         pub struct TaskEvent {
             payload: Result<String, String>,
             seq: Result<u32, String>,
@@ -551,10 +548,7 @@
             }
         }
 
-<<<<<<< HEAD
-=======
         #[derive(Clone, Debug)]
->>>>>>> d0b9842c
         pub struct TaskOutput {
             id: Result<String, String>,
             path: Result<String, String>,
@@ -625,10 +619,7 @@
             }
         }
 
-<<<<<<< HEAD
-=======
         #[derive(Clone, Debug)]
->>>>>>> d0b9842c
         pub struct TaskSubmit {
             name: Result<String, String>,
             output_rules: Result<Vec<String>, String>,
@@ -699,10 +690,7 @@
             }
         }
 
-<<<<<<< HEAD
-=======
         #[derive(Clone, Debug)]
->>>>>>> d0b9842c
         pub struct TaskSubmitResult {
             id: Result<String, String>,
         }
@@ -741,10 +729,7 @@
             }
         }
 
-<<<<<<< HEAD
-=======
         #[derive(Clone, Debug)]
->>>>>>> d0b9842c
         pub struct UploadedChunk {
             id: Result<String, String>,
         }
@@ -783,10 +768,7 @@
             }
         }
 
-<<<<<<< HEAD
-=======
         #[derive(Clone, Debug)]
->>>>>>> d0b9842c
         pub struct UserCreate {
             name: Result<String, String>,
         }
@@ -827,10 +809,7 @@
             }
         }
 
-<<<<<<< HEAD
-=======
         #[derive(Clone, Debug)]
->>>>>>> d0b9842c
         pub struct UserCreateResult {
             id: Result<String, String>,
             name: Result<String, String>,
@@ -901,10 +880,7 @@
             }
         }
 
-<<<<<<< HEAD
-=======
         #[derive(Clone, Debug)]
->>>>>>> d0b9842c
         pub struct WhoamiResult {
             id: Result<String, String>,
             name: Result<String, String>,
@@ -961,10 +937,7 @@
             }
         }
 
-<<<<<<< HEAD
-=======
         #[derive(Clone, Debug)]
->>>>>>> d0b9842c
         pub struct Worker {
             deleted: Result<bool, String>,
             id: Result<String, String>,
@@ -1077,10 +1050,7 @@
             }
         }
 
-<<<<<<< HEAD
-=======
         #[derive(Clone, Debug)]
->>>>>>> d0b9842c
         pub struct WorkerAddOutput {
             chunks: Result<Vec<String>, String>,
             path: Result<String, String>,
@@ -1151,10 +1121,7 @@
             }
         }
 
-<<<<<<< HEAD
-=======
         #[derive(Clone, Debug)]
->>>>>>> d0b9842c
         pub struct WorkerAppendTask {
             payload: Result<String, String>,
             stream: Result<String, String>,
@@ -1225,10 +1192,7 @@
             }
         }
 
-<<<<<<< HEAD
-=======
         #[derive(Clone, Debug)]
->>>>>>> d0b9842c
         pub struct WorkerBootstrap {
             bootstrap: Result<String, String>,
             token: Result<String, String>,
@@ -1285,10 +1249,7 @@
             }
         }
 
-<<<<<<< HEAD
-=======
         #[derive(Clone, Debug)]
->>>>>>> d0b9842c
         pub struct WorkerBootstrapResult {
             id: Result<String, String>,
         }
@@ -1327,10 +1288,7 @@
             }
         }
 
-<<<<<<< HEAD
-=======
         #[derive(Clone, Debug)]
->>>>>>> d0b9842c
         pub struct WorkerCompleteTask {
             failed: Result<bool, String>,
         }
@@ -1373,10 +1331,7 @@
             }
         }
 
-<<<<<<< HEAD
-=======
         #[derive(Clone, Debug)]
->>>>>>> d0b9842c
         pub struct WorkerPingResult {
             poweroff: Result<bool, String>,
             task: Result<Option<super::WorkerPingTask>, String>,
@@ -1433,10 +1388,7 @@
             }
         }
 
-<<<<<<< HEAD
-=======
         #[derive(Clone, Debug)]
->>>>>>> d0b9842c
         pub struct WorkerPingTask {
             id: Result<String, String>,
             output_rules: Result<Vec<String>, String>,
@@ -1507,10 +1459,7 @@
             }
         }
 
-<<<<<<< HEAD
-=======
         #[derive(Clone, Debug)]
->>>>>>> d0b9842c
         pub struct WorkerTask {
             id: Result<String, String>,
             name: Result<String, String>,
@@ -1581,10 +1530,7 @@
             }
         }
 
-<<<<<<< HEAD
-=======
         #[derive(Clone, Debug)]
->>>>>>> d0b9842c
         pub struct WorkersResult {
             workers: Result<Vec<super::Worker>, String>,
         }
