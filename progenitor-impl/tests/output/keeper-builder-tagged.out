--- conflicted
+++ resolved
@@ -254,10 +254,7 @@
             }
         }
 
-<<<<<<< HEAD
-=======
         #[derive(Clone, Debug)]
->>>>>>> d0b9842c
         pub struct GlobalJobsResult {
             summary: Result<Vec<super::ReportSummary>, String>,
         }
@@ -300,10 +297,7 @@
             }
         }
 
-<<<<<<< HEAD
-=======
         #[derive(Clone, Debug)]
->>>>>>> d0b9842c
         pub struct OutputRecord {
             msg: Result<String, String>,
             stream: Result<String, String>,
@@ -374,10 +368,7 @@
             }
         }
 
-<<<<<<< HEAD
-=======
         #[derive(Clone, Debug)]
->>>>>>> d0b9842c
         pub struct PingResult {
             host: Result<String, String>,
             ok: Result<bool, String>,
@@ -434,10 +425,7 @@
             }
         }
 
-<<<<<<< HEAD
-=======
         #[derive(Clone, Debug)]
->>>>>>> d0b9842c
         pub struct ReportFinishBody {
             duration_millis: Result<i32, String>,
             end_time: Result<chrono::DateTime<chrono::offset::Utc>, String>,
@@ -522,10 +510,7 @@
             }
         }
 
-<<<<<<< HEAD
-=======
         #[derive(Clone, Debug)]
->>>>>>> d0b9842c
         pub struct ReportId {
             host: Result<String, String>,
             job: Result<String, String>,
@@ -624,10 +609,7 @@
             }
         }
 
-<<<<<<< HEAD
-=======
         #[derive(Clone, Debug)]
->>>>>>> d0b9842c
         pub struct ReportOutputBody {
             id: Result<super::ReportId, String>,
             record: Result<super::OutputRecord, String>,
@@ -684,10 +666,7 @@
             }
         }
 
-<<<<<<< HEAD
-=======
         #[derive(Clone, Debug)]
->>>>>>> d0b9842c
         pub struct ReportResult {
             existed_already: Result<bool, String>,
         }
@@ -730,10 +709,7 @@
             }
         }
 
-<<<<<<< HEAD
-=======
         #[derive(Clone, Debug)]
->>>>>>> d0b9842c
         pub struct ReportStartBody {
             id: Result<super::ReportId, String>,
             script: Result<String, String>,
@@ -804,10 +780,7 @@
             }
         }
 
-<<<<<<< HEAD
-=======
         #[derive(Clone, Debug)]
->>>>>>> d0b9842c
         pub struct ReportSummary {
             age_seconds: Result<i32, String>,
             duration_seconds: Result<i32, String>,
