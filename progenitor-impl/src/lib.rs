--- conflicted
+++ resolved
@@ -361,20 +361,7 @@
             #[allow(unused_imports)]
             use reqwest::header::{HeaderMap, HeaderValue};
 
-<<<<<<< HEAD
             #types_module
-=======
-            /// Types used as operation parameters and responses.
-            pub mod types {
-                use serde::{Deserialize, Serialize};
-
-                // This may be used by some impl Deserialize, but not all.
-                #[allow(unused_imports)]
-                use std::convert::TryFrom;
-
-                #types
-            }
->>>>>>> 359f4f56
 
             #[derive(Clone, Debug)]
             #[doc = #client_docstring]
