--- conflicted
+++ resolved
@@ -538,20 +538,12 @@
         input_methods: &[method::OperationMethod],
         has_inner: bool,
     ) -> Result<TokenStream> {
-        let (builder_struct, built_struct): (
-            Vec<TokenStream>,
-            Vec<TokenStream>,
-        ) = input_methods
+        let (builder_struct, built_struct): (Vec<TokenStream>, Vec<TokenStream>) = input_methods
             .iter()
-<<<<<<< HEAD
-            .map(|method| self.builder_struct(method, TagStyle::Merged))
+            .map(|method| self.builder_struct(method, TagStyle::Merged, has_inner))
             .collect::<Result<Vec<_>>>()?
             .into_iter()
             .unzip();
-=======
-            .map(|method| self.builder_struct(method, TagStyle::Merged, has_inner))
-            .collect::<Result<Vec<_>>>()?;
->>>>>>> 514a0b26
 
         let builder_methods = input_methods
             .iter()
@@ -615,20 +607,12 @@
         tag_info: BTreeMap<&String, &openapiv3::Tag>,
         has_inner: bool,
     ) -> Result<TokenStream> {
-        let (builder_struct, built_struct): (
-            Vec<TokenStream>,
-            Vec<TokenStream>,
-        ) = input_methods
+        let (builder_struct, built_struct): (Vec<TokenStream>, Vec<TokenStream>) = input_methods
             .iter()
-<<<<<<< HEAD
-            .map(|method| self.builder_struct(method, TagStyle::Merged))
+            .map(|method| self.builder_struct(method, TagStyle::Merged, has_inner))
             .collect::<Result<Vec<_>>>()?
             .into_iter()
             .unzip();
-=======
-            .map(|method| self.builder_struct(method, TagStyle::Separate, has_inner))
-            .collect::<Result<Vec<_>>>()?;
->>>>>>> 514a0b26
 
         let (traits_and_impls, trait_preludes) = self.builder_tags(input_methods, &tag_info);
 
