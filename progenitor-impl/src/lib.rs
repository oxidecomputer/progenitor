// Copyright 2025 Oxide Computer Company

//! Core implementation for the progenitor OpenAPI client generator.

#![deny(missing_docs)]

use std::collections::{BTreeMap, HashMap, HashSet};

use openapiv3::OpenAPI;
use proc_macro2::TokenStream;
use quote::quote;
use serde::Deserialize;
use thiserror::Error;
use typify::{TypeSpace, TypeSpaceSettings};

use crate::to_schema::ToSchema;

pub use typify::CrateVers;
pub use typify::TypeSpaceImpl as TypeImpl;
pub use typify::TypeSpacePatch as TypePatch;
pub use typify::UnknownPolicy;

mod cli;
mod httpmock;
mod method;
mod template;
mod to_schema;
mod util;

#[allow(missing_docs)]
#[derive(Error, Debug)]
pub enum Error {
    #[error("unexpected value type {0}: {1}")]
    BadValue(String, serde_json::Value),
    #[error("type error {0}")]
    TypeError(#[from] typify::Error),
    #[error("unexpected or unhandled format in the OpenAPI document {0}")]
    UnexpectedFormat(String),
    #[error("invalid operation path {0}")]
    InvalidPath(String),
    #[error("invalid dropshot extension use: {0}")]
    InvalidExtension(String),
    #[error("internal error {0}")]
    InternalError(String),
}

#[allow(missing_docs)]
pub type Result<T> = std::result::Result<T, Error>;

/// OpenAPI generator.
pub struct Generator {
    type_space: TypeSpace,
    settings: GenerationSettings,
    uses_futures: bool,
    uses_websockets: bool,
}

/// Settings for [Generator].
#[derive(Default, Clone)]
pub struct GenerationSettings {
    interface: InterfaceStyle,
    tag: TagStyle,
    inner_type: Option<TokenStream>,
    pre_hook: Option<TokenStream>,
    pre_hook_async: Option<TokenStream>,
    post_hook: Option<TokenStream>,
    post_hook_async: Option<TokenStream>,
    extra_derives: Vec<String>,

    map_type: Option<String>,
    unknown_crates: UnknownPolicy,
    crates: BTreeMap<String, CrateSpec>,

    patch: HashMap<String, TypePatch>,
    replace: HashMap<String, (String, Vec<TypeImpl>)>,
    convert: Vec<(schemars::schema::SchemaObject, String, Vec<TypeImpl>)>,
}

#[derive(Debug, Clone)]
struct CrateSpec {
    version: CrateVers,
    rename: Option<String>,
}

/// Style of generated client.
#[derive(Clone, Deserialize, PartialEq, Eq)]
pub enum InterfaceStyle {
    /// Use positional style.
    Positional,
    /// Use builder style.
    Builder,
}

impl Default for InterfaceStyle {
    fn default() -> Self {
        Self::Positional
    }
}

/// Style for using the OpenAPI tags when generating names in the client.
#[derive(Clone, Deserialize)]
pub enum TagStyle {
    /// Merge tags to create names in the generated client.
    Merged,
    /// Use each tag name to create separate names in the generated client.
    Separate,
}

impl Default for TagStyle {
    fn default() -> Self {
        Self::Merged
    }
}

impl GenerationSettings {
    /// Create new generator settings with default values.
    pub fn new() -> Self {
        Self::default()
    }

    /// Set the [InterfaceStyle].
    pub fn with_interface(&mut self, interface: InterfaceStyle) -> &mut Self {
        self.interface = interface;
        self
    }

    /// Set the [TagStyle].
    pub fn with_tag(&mut self, tag: TagStyle) -> &mut Self {
        self.tag = tag;
        self
    }

    /// Client inner type available to pre and post hooks.
    pub fn with_inner_type(&mut self, inner_type: TokenStream) -> &mut Self {
        self.inner_type = Some(inner_type);
        self
    }

    /// Hook invoked before issuing the HTTP request.
    /// The signature for the pre hook function should be either
    /// * `pre_hook(&request::Client) -> ()` without an inner type, or
    /// * `pre_hook(&InnerType, &request::Client) -> ()`
    ///   if an inner type was specified using [`with_inner_type()`](Self::with_inner_type).
    pub fn with_pre_hook(&mut self, pre_hook: TokenStream) -> &mut Self {
        self.pre_hook = Some(pre_hook);
        self
    }

    /// Hook invoked before issuing the HTTP request.
    /// The signature for the pre hook function should be either
    /// * `async pre_hook(&mut request::Client) -> Result<_,E>` without an inner type, or
    /// * `async pre_hook(&InnerType, &mut request::Client) -> Result<_,E>`
    ///   if an inner type was specified using [`with_inner_type()`](Self::with_inner_type).
    ///
    /// Returning an error result will abort the call with
    /// an `Error::PreHookError` (type declared in generated code).
    pub fn with_pre_hook_async(&mut self, pre_hook: TokenStream) -> &mut Self {
        self.pre_hook_async = Some(pre_hook);
        self
    }

    /// Hook invoked prior to receiving the HTTP response.
    /// The signature for the post hook function should be either
    /// * `post_hook(&Result<reqwest::Response,reqwest::Error>) -> ()` without an inner type, or
    /// * `post_hook(&InnerType, &Result<reqwest::Response,reqwest::Error>) -> ()`
    ///   if an inner type was specified using [`with_inner_type()`](Self::with_inner_type).
    pub fn with_post_hook(&mut self, post_hook: TokenStream) -> &mut Self {
        self.post_hook = Some(post_hook);
        self
    }

    /// Hook invoked prior to receiving the HTTP response.
<<<<<<< HEAD
    /// The signature for the post hook function should be either
    /// * `async post_hook(&Result<reqwest::Response,reqwest::Error>) -> ()` without an innter type, or
    /// * `async post_hook(&InnerType, &Result<reqwest::Response,reqwest::Error>) -> Result<_,E>`
    ///   if an inner type was specified using [`with_inner_type()`](Self::with_inner_type).
    ///
    /// Returning an error result will abort the call with
    /// an `Error::PostHookError` (type declared in generated code).
    pub fn with_post_hook_async(
        &mut self,
        post_hook: TokenStream,
    ) -> &mut Self {
=======
    pub fn with_post_hook_async(&mut self, post_hook: TokenStream) -> &mut Self {
>>>>>>> 725f09d7
        self.post_hook_async = Some(post_hook);
        self
    }

    /// Additional derive macros applied to generated types.
    pub fn with_derive(&mut self, derive: impl ToString) -> &mut Self {
        self.extra_derives.push(derive.to_string());
        self
    }

    /// Modify a type with the given name.
    /// See [typify::TypeSpaceSettings::with_patch].
    pub fn with_patch<S: AsRef<str>>(&mut self, type_name: S, patch: &TypePatch) -> &mut Self {
        self.patch
            .insert(type_name.as_ref().to_string(), patch.clone());
        self
    }

    /// Replace a referenced type with a named type.
    /// See [typify::TypeSpaceSettings::with_replacement].
    pub fn with_replacement<TS: ToString, RS: ToString, I: Iterator<Item = TypeImpl>>(
        &mut self,
        type_name: TS,
        replace_name: RS,
        impls: I,
    ) -> &mut Self {
        self.replace.insert(
            type_name.to_string(),
            (replace_name.to_string(), impls.collect()),
        );
        self
    }

    /// Replace a given schema with a named type.
    /// See [typify::TypeSpaceSettings::with_conversion].
    pub fn with_conversion<S: ToString, I: Iterator<Item = TypeImpl>>(
        &mut self,
        schema: schemars::schema::SchemaObject,
        type_name: S,
        impls: I,
    ) -> &mut Self {
        self.convert
            .push((schema, type_name.to_string(), impls.collect()));
        self
    }

    /// Policy regarding crates referenced by the schema extension
    /// `x-rust-type` not explicitly specified via [Self::with_crate].
    /// See [typify::TypeSpaceSettings::with_unknown_crates].
    pub fn with_unknown_crates(&mut self, policy: UnknownPolicy) -> &mut Self {
        self.unknown_crates = policy;
        self
    }

    /// Explicitly named crates whose types may be used during generation
    /// rather than generating new types based on their schemas (base on the
    /// presence of the x-rust-type extension).
    /// See [typify::TypeSpaceSettings::with_crate].
    pub fn with_crate<S1: ToString>(
        &mut self,
        crate_name: S1,
        version: CrateVers,
        rename: Option<&String>,
    ) -> &mut Self {
        self.crates.insert(
            crate_name.to_string(),
            CrateSpec {
                version,
                rename: rename.cloned(),
            },
        );
        self
    }

    /// Set the type used for key-value maps. Common examples:
    /// - [`std::collections::HashMap`] - **Default**
    /// - [`std::collections::BTreeMap`]
    /// - [`indexmap::IndexMap`]
    ///
    /// The requiremnets for a map type can be found in the
    /// [typify::TypeSpaceSettings::with_map_type] documentation.
    pub fn with_map_type<MT: ToString>(&mut self, map_type: MT) -> &mut Self {
        self.map_type = Some(map_type.to_string());
        self
    }
}

impl Default for Generator {
    fn default() -> Self {
        Self {
            type_space: TypeSpace::new(TypeSpaceSettings::default().with_type_mod("types")),
            settings: Default::default(),
            uses_futures: Default::default(),
            uses_websockets: Default::default(),
        }
    }
}

impl Generator {
    /// Create a new generator with default values.
    pub fn new(settings: &GenerationSettings) -> Self {
        let mut type_settings = TypeSpaceSettings::default();
        type_settings
            .with_type_mod("types")
            .with_struct_builder(settings.interface == InterfaceStyle::Builder);
        settings.extra_derives.iter().for_each(|derive| {
            let _ = type_settings.with_derive(derive.clone());
        });

        // Control use of crates found in x-rust-type extension
        type_settings.with_unknown_crates(settings.unknown_crates);
        settings
            .crates
            .iter()
            .for_each(|(crate_name, CrateSpec { version, rename })| {
                type_settings.with_crate(crate_name, version.clone(), rename.as_ref());
            });

        // Adjust generation by type, name, or schema.
        settings.patch.iter().for_each(|(type_name, patch)| {
            type_settings.with_patch(type_name, patch);
        });
        settings
            .replace
            .iter()
            .for_each(|(type_name, (replace_name, impls))| {
                type_settings.with_replacement(type_name, replace_name, impls.iter().cloned());
            });
        settings
            .convert
            .iter()
            .for_each(|(schema, type_name, impls)| {
                type_settings.with_conversion(schema.clone(), type_name, impls.iter().cloned());
            });

        // Set the map type if specified.
        if let Some(map_type) = &settings.map_type {
            type_settings.with_map_type(map_type.clone());
        }

        Self {
            type_space: TypeSpace::new(&type_settings),
            settings: settings.clone(),
            uses_futures: false,
            uses_websockets: false,
        }
    }

    /// Emit a [TokenStream] containing the generated client code.
    pub fn generate_tokens(&mut self, spec: &OpenAPI) -> Result<TokenStream> {
        validate_openapi(spec)?;

        // Convert our components dictionary to schemars
        let schemas = spec.components.iter().flat_map(|components| {
            components
                .schemas
                .iter()
                .map(|(name, ref_or_schema)| (name.clone(), ref_or_schema.to_schema()))
        });

        self.type_space.add_ref_types(schemas)?;

        let raw_methods = spec
            .paths
            .iter()
            .flat_map(|(path, ref_or_item)| {
                // Exclude externally defined path items.
                let item = ref_or_item.as_item().unwrap();
                item.iter().map(move |(method, operation)| {
                    (path.as_str(), method, operation, &item.parameters)
                })
            })
            .map(|(path, method, operation, path_parameters)| {
                self.process_operation(operation, &spec.components, path, method, path_parameters)
            })
            .collect::<Result<Vec<_>>>()?;

        let operation_code = match (&self.settings.interface, &self.settings.tag) {
            (InterfaceStyle::Positional, TagStyle::Merged) => self
                .generate_tokens_positional_merged(
                    &raw_methods,
                    self.settings.inner_type.is_some(),
                ),
            (InterfaceStyle::Positional, TagStyle::Separate) => {
                unimplemented!("positional arguments with separate tags are currently unsupported")
            }
            (InterfaceStyle::Builder, TagStyle::Merged) => self
                .generate_tokens_builder_merged(&raw_methods, self.settings.inner_type.is_some()),
            (InterfaceStyle::Builder, TagStyle::Separate) => {
                let tag_info = spec
                    .tags
                    .iter()
                    .map(|tag| (&tag.name, tag))
                    .collect::<BTreeMap<_, _>>();
                self.generate_tokens_builder_separate(
                    &raw_methods,
                    tag_info,
                    self.settings.inner_type.is_some(),
                )
            }
        }?;

        let types = self.type_space.to_stream();

        // Generate an implementation of a `Self::as_inner` method, if an inner
        // type is defined.
        let maybe_inner = self.settings.inner_type.as_ref().map(|inner| {
            quote! {
                /// Return a reference to the inner type stored in `self`.
                pub fn inner(&self) -> &#inner {
                    &self.inner
                }
            }
        });

        let inner_property = self.settings.inner_type.as_ref().map(|inner| {
            quote! {
                pub (crate) inner: #inner,
            }
        });
        let inner_parameter = self.settings.inner_type.as_ref().map(|inner| {
            quote! {
                inner: #inner,
            }
        });
        let inner_value = self.settings.inner_type.as_ref().map(|_| {
            quote! {
                inner
            }
        });

        let client_docstring = {
            let mut s = format!("Client for {}", spec.info.title);

            if let Some(ss) = &spec.info.description {
                s.push_str("\n\n");
                s.push_str(ss);
            }
            if let Some(ss) = &spec.info.terms_of_service {
                s.push_str("\n\n");
                s.push_str(ss);
            }

            s.push_str(&format!("\n\nVersion: {}", &spec.info.version));

            s
        };

        let version_str = &spec.info.version;

        // The allow(unused_imports) on the `pub use` is necessary with Rust
        // 1.76+, in case the generated file is not at the top level of the
        // crate.

        let file = quote! {
            // Re-export ResponseValue and Error since those are used by the
            // public interface of Client.
            #[allow(unused_imports)]
            pub use progenitor_client::{ByteStream, Error, ResponseValue};
            #[allow(unused_imports)]
            use progenitor_client::{encode_path, RequestBuilderExt};

            /// Types used as operation parameters and responses.
            #[allow(clippy::all)]
            pub mod types {
                #types
            }

            #[derive(Clone, Debug)]
            #[doc = #client_docstring]
            pub struct Client {
                pub(crate) baseurl: String,
                pub(crate) client: reqwest::Client,
                #inner_property
            }

            impl Client {
                /// Create a new client.
                ///
                /// `baseurl` is the base URL provided to the internal
                /// `reqwest::Client`, and should include a scheme and hostname,
                /// as well as port and a path stem if applicable.
                pub fn new(
                    baseurl: &str,
                    #inner_parameter
                ) -> Self {
                    #[cfg(not(target_arch = "wasm32"))]
                    let client = {
                        let dur = std::time::Duration::from_secs(15);

                        reqwest::ClientBuilder::new()
                            .connect_timeout(dur)
                            .timeout(dur)
                    };
                    #[cfg(target_arch = "wasm32")]
                    let client = reqwest::ClientBuilder::new();

                    Self::new_with_client(baseurl, client.build().unwrap(), #inner_value)
                }

                /// Construct a new client with an existing `reqwest::Client`,
                /// allowing more control over its configuration.
                ///
                /// `baseurl` is the base URL provided to the internal
                /// `reqwest::Client`, and should include a scheme and hostname,
                /// as well as port and a path stem if applicable.
                pub fn new_with_client(
                    baseurl: &str,
                    client: reqwest::Client,
                    #inner_parameter
                ) -> Self {
                    Self {
                        baseurl: baseurl.to_string(),
                        client,
                        #inner_value
                    }
                }

                /// Get the base URL to which requests are made.
                pub fn baseurl(&self) -> &String {
                    &self.baseurl
                }

                /// Get the internal `reqwest::Client` used to make requests.
                pub fn client(&self) -> &reqwest::Client {
                    &self.client
                }

                /// Get the version of this API.
                ///
                /// This string is pulled directly from the source OpenAPI
                /// document and may be in any format the API selects.
                pub fn api_version(&self) -> &'static str {
                    #version_str
                }

                #maybe_inner
            }

            #operation_code
        };

        Ok(file)
    }

    fn generate_tokens_positional_merged(
        &mut self,
        input_methods: &[method::OperationMethod],
        has_inner: bool,
    ) -> Result<TokenStream> {
        let methods = input_methods
            .iter()
            .map(|method| self.positional_method(method, has_inner))
            .collect::<Result<Vec<_>>>()?;

        // The allow(unused_imports) on the `pub use` is necessary with Rust
        // 1.76+, in case the generated file is not at the top level of the
        // crate.

        let out = quote! {
            #[allow(clippy::all)]
            #[allow(elided_named_lifetimes)]
            impl Client {
                #(#methods)*
            }

            /// Items consumers will typically use such as the Client.
            pub mod prelude {
                #[allow(unused_imports)]
                pub use super::Client;
            }
        };
        Ok(out)
    }

    fn generate_tokens_builder_merged(
        &mut self,
        input_methods: &[method::OperationMethod],
        has_inner: bool,
    ) -> Result<TokenStream> {
        let builder_struct = input_methods
            .iter()
            .map(|method| self.builder_struct(method, TagStyle::Merged, has_inner))
            .collect::<Result<Vec<_>>>()?;

        let builder_methods = input_methods
            .iter()
            .map(|method| self.builder_impl(method))
            .collect::<Vec<_>>();

        let out = quote! {
            impl Client {
                #(#builder_methods)*
            }

            /// Types for composing operation parameters.
            #[allow(clippy::all)]
            pub mod builder {
                use super::types;
                #[allow(unused_imports)]
                use super::{
                    encode_path,
                    ByteStream,
                    Error,
                    RequestBuilderExt,
                    ResponseValue,
                };

                #(#builder_struct)*
            }

            /// Items consumers will typically use such as the Client.
            pub mod prelude {
                pub use self::super::Client;
            }
        };

        Ok(out)
    }

    fn generate_tokens_builder_separate(
        &mut self,
        input_methods: &[method::OperationMethod],
        tag_info: BTreeMap<&String, &openapiv3::Tag>,
        has_inner: bool,
    ) -> Result<TokenStream> {
        let builder_struct = input_methods
            .iter()
            .map(|method| self.builder_struct(method, TagStyle::Separate, has_inner))
            .collect::<Result<Vec<_>>>()?;

        let (traits_and_impls, trait_preludes) = self.builder_tags(input_methods, &tag_info);

        // The allow(unused_imports) on the `pub use` is necessary with Rust
        // 1.76+, in case the generated file is not at the top level of the
        // crate.

        let out = quote! {
            #traits_and_impls

            /// Types for composing operation parameters.
            #[allow(clippy::all)]
            pub mod builder {
                use super::types;
                #[allow(unused_imports)]
                use super::{
                    encode_path,
                    ByteStream,
                    Error,
                    RequestBuilderExt,
                    ResponseValue,
                };

                #(#builder_struct)*
            }

            /// Items consumers will typically use such as the Client and
            /// extension traits.
            pub mod prelude {
                #[allow(unused_imports)]
                pub use super::Client;
                #trait_preludes
            }
        };

        Ok(out)
    }

    /// Get the [TypeSpace] for schemas present in the OpenAPI specification.
    pub fn get_type_space(&self) -> &TypeSpace {
        &self.type_space
    }

    /// Whether the generated client needs to use additional crates to support
    /// futures.
    pub fn uses_futures(&self) -> bool {
        self.uses_futures
    }

    /// Whether the generated client needs to use additional crates to support
    /// websockets.
    pub fn uses_websockets(&self) -> bool {
        self.uses_websockets
    }
}

/// Add newlines after end-braces at <= two levels of indentation.
pub fn space_out_items(content: String) -> Result<String> {
    Ok(if cfg!(not(windows)) {
        let regex = regex::Regex::new(r#"(\n\s*})(\n\s{0,8}[^} ])"#).unwrap();
        regex.replace_all(&content, "$1\n$2").to_string()
    } else {
        let regex = regex::Regex::new(r#"(\n\s*})(\r\n\s{0,8}[^} ])"#).unwrap();
        regex.replace_all(&content, "$1\r\n$2").to_string()
    })
}

/// Do some very basic checks of the OpenAPI documents.
pub fn validate_openapi(spec: &OpenAPI) -> Result<()> {
    match spec.openapi.as_str() {
        "3.0.0" | "3.0.1" | "3.0.2" | "3.0.3" => (),
        v => return Err(Error::UnexpectedFormat(format!("invalid version: {}", v))),
    }

    let mut opids = HashSet::new();
    spec.paths.paths.iter().try_for_each(|p| {
        match p.1 {
            openapiv3::ReferenceOr::Reference { reference: _ } => Err(Error::UnexpectedFormat(
                format!("path {} uses reference, unsupported", p.0,),
            )),
            openapiv3::ReferenceOr::Item(item) => {
                // Make sure every operation has an operation ID, and that each
                // operation ID is only used once in the document.
                item.iter().try_for_each(|(_, o)| {
                    if let Some(oid) = o.operation_id.as_ref() {
                        if !opids.insert(oid.to_string()) {
                            return Err(Error::UnexpectedFormat(format!(
                                "duplicate operation ID: {}",
                                oid,
                            )));
                        }
                    } else {
                        return Err(Error::UnexpectedFormat(format!(
                            "path {} is missing operation ID",
                            p.0,
                        )));
                    }
                    Ok(())
                })
            }
        }
    })?;

    Ok(())
}

#[cfg(test)]
mod tests {
    use serde_json::json;

    use crate::Error;

    #[test]
    fn test_bad_value() {
        assert_eq!(
            Error::BadValue("nope".to_string(), json! { "nope"},).to_string(),
            "unexpected value type nope: \"nope\"",
        );
    }

    #[test]
    fn test_type_error() {
        assert_eq!(
            Error::UnexpectedFormat("nope".to_string()).to_string(),
            "unexpected or unhandled format in the OpenAPI document nope",
        );
    }

    #[test]
    fn test_invalid_path() {
        assert_eq!(
            Error::InvalidPath("nope".to_string()).to_string(),
            "invalid operation path nope",
        );
    }

    #[test]
    fn test_internal_error() {
        assert_eq!(
            Error::InternalError("nope".to_string()).to_string(),
            "internal error nope",
        );
    }
}<|MERGE_RESOLUTION|>--- conflicted
+++ resolved
@@ -170,7 +170,6 @@
     }
 
     /// Hook invoked prior to receiving the HTTP response.
-<<<<<<< HEAD
     /// The signature for the post hook function should be either
     /// * `async post_hook(&Result<reqwest::Response,reqwest::Error>) -> ()` without an innter type, or
     /// * `async post_hook(&InnerType, &Result<reqwest::Response,reqwest::Error>) -> Result<_,E>`
@@ -178,13 +177,7 @@
     ///
     /// Returning an error result will abort the call with
     /// an `Error::PostHookError` (type declared in generated code).
-    pub fn with_post_hook_async(
-        &mut self,
-        post_hook: TokenStream,
-    ) -> &mut Self {
-=======
     pub fn with_post_hook_async(&mut self, post_hook: TokenStream) -> &mut Self {
->>>>>>> 725f09d7
         self.post_hook_async = Some(post_hook);
         self
     }
