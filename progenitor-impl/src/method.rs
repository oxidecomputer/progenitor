// Copyright 2025 Oxide Computer Company

use std::{
    cmp::Ordering,
    collections::{BTreeMap, BTreeSet},
    str::FromStr,
};

use openapiv3::{Components, Parameter, ReferenceOr, Response, StatusCode};
use proc_macro2::TokenStream;
use quote::{format_ident, quote, ToTokens};
use typify::{TypeId, TypeSpace};

use crate::{
    template::PathTemplate,
    util::{items, parameter_map, sanitize, unique_ident_from, Case},
    Error, Generator, Result, TagStyle,
};
use crate::{to_schema::ToSchema, util::ReferenceOrExt};

/// The intermediate representation of an operation that will become a method.
pub(crate) struct OperationMethod {
    pub operation_id: String,
    pub tags: Vec<String>,
    pub method: HttpMethod,
    pub path: PathTemplate,
    pub summary: Option<String>,
    pub description: Option<String>,
    pub params: Vec<OperationParameter>,
    pub responses: Vec<OperationResponse>,
    pub dropshot_paginated: Option<DropshotPagination>,
    dropshot_websocket: bool,
}

pub enum HttpMethod {
    Get,
    Put,
    Post,
    Delete,
    Options,
    Head,
    Patch,
    Trace,
}

impl std::str::FromStr for HttpMethod {
    type Err = Error;

    fn from_str(s: &str) -> Result<Self> {
        match s {
            "get" => Ok(Self::Get),
            "put" => Ok(Self::Put),
            "post" => Ok(Self::Post),
            "delete" => Ok(Self::Delete),
            "options" => Ok(Self::Options),
            "head" => Ok(Self::Head),
            "patch" => Ok(Self::Patch),
            "trace" => Ok(Self::Trace),
            _ => Err(Error::InternalError(format!("bad method: {}", s))),
        }
    }
}
impl HttpMethod {
    fn as_str(&self) -> &'static str {
        match self {
            HttpMethod::Get => "get",
            HttpMethod::Put => "put",
            HttpMethod::Post => "post",
            HttpMethod::Delete => "delete",
            HttpMethod::Options => "options",
            HttpMethod::Head => "head",
            HttpMethod::Patch => "patch",
            HttpMethod::Trace => "trace",
        }
    }
}

struct MethodSigBody {
    success: TokenStream,
    error: TokenStream,
    build: TokenStream,
    send: TokenStream,
}

struct BuilderImpl {
    doc: String,
    sig: TokenStream,
    body: TokenStream,
}

pub struct DropshotPagination {
    pub item: TypeId,
    pub first_page_params: Vec<String>,
}

pub struct OperationParameter {
    /// Sanitized parameter name.
    pub name: String,
    /// Original parameter name provided by the API.
    pub api_name: String,
    pub description: Option<String>,
    pub typ: OperationParameterType,
    pub kind: OperationParameterKind,
}

#[derive(Eq, PartialEq)]
pub enum OperationParameterType {
    Type(TypeId),
    RawBody,
}

#[derive(Debug, PartialEq, Eq)]
pub enum OperationParameterKind {
    Path,
    Query(bool),
    Header(bool),
    // TODO bodies may be optional
    Body(BodyContentType),
}

impl OperationParameterKind {
    fn is_required(&self) -> bool {
        match self {
            OperationParameterKind::Path => true,
            OperationParameterKind::Query(required) => *required,
            OperationParameterKind::Header(required) => *required,
            // TODO may be optional
            OperationParameterKind::Body(_) => true,
        }
    }
    fn is_optional(&self) -> bool {
        !self.is_required()
    }
}

#[derive(Debug, PartialEq, Eq)]
pub enum BodyContentType {
    OctetStream,
    Json,
    FormUrlencoded,
    Text(String),
}

impl FromStr for BodyContentType {
    type Err = Error;

    fn from_str(s: &str) -> Result<Self> {
        let offset = s.find(';').unwrap_or(s.len());
        match &s[..offset] {
            "application/octet-stream" => Ok(Self::OctetStream),
            "application/json" => Ok(Self::Json),
            "application/x-www-form-urlencoded" => Ok(Self::FormUrlencoded),
            "text/plain" | "text/x-markdown" => Ok(Self::Text(String::from(&s[..offset]))),
            _ => Err(Error::UnexpectedFormat(format!(
                "unexpected content type: {}",
                s
            ))),
        }
    }
}

impl std::fmt::Display for BodyContentType {
    fn fmt(&self, f: &mut std::fmt::Formatter<'_>) -> std::fmt::Result {
        f.write_str(match self {
            Self::OctetStream => "application/octet-stream",
            Self::Json => "application/json",
            Self::FormUrlencoded => "application/x-www-form-urlencoded",
            Self::Text(typ) => typ,
        })
    }
}

#[derive(Debug)]
pub(crate) struct OperationResponse {
    pub status_code: OperationResponseStatus,
    pub typ: OperationResponseKind,
    // TODO this isn't currently used because dropshot doesn't give us a
    // particularly useful message here.
    #[allow(dead_code)]
    description: Option<String>,
}

impl Eq for OperationResponse {}
impl PartialEq for OperationResponse {
    fn eq(&self, other: &Self) -> bool {
        self.status_code == other.status_code
    }
}
impl Ord for OperationResponse {
    fn cmp(&self, other: &Self) -> Ordering {
        self.status_code.cmp(&other.status_code)
    }
}
impl PartialOrd for OperationResponse {
    fn partial_cmp(&self, other: &Self) -> Option<Ordering> {
        Some(self.cmp(other))
    }
}

#[derive(Debug, Clone, Eq, PartialEq)]
pub(crate) enum OperationResponseStatus {
    Code(u16),
    Range(u16),
    Default,
}

impl OperationResponseStatus {
    fn to_value(&self) -> u16 {
        match self {
            OperationResponseStatus::Code(code) => {
                assert!(*code < 1000);
                *code
            }
            OperationResponseStatus::Range(range) => {
                assert!(*range < 10);
                *range * 100
            }
            OperationResponseStatus::Default => 1000,
        }
    }

    pub fn is_success_or_default(&self) -> bool {
        matches!(
            self,
            OperationResponseStatus::Default
                | OperationResponseStatus::Code(101)
                | OperationResponseStatus::Code(200..=299)
                | OperationResponseStatus::Range(2)
        )
    }

    pub fn is_error_or_default(&self) -> bool {
        matches!(
            self,
            OperationResponseStatus::Default
                | OperationResponseStatus::Code(400..=599)
                | OperationResponseStatus::Range(4..=5)
        )
    }

    pub fn is_default(&self) -> bool {
        matches!(self, OperationResponseStatus::Default)
    }
}

impl Ord for OperationResponseStatus {
    fn cmp(&self, other: &Self) -> Ordering {
        self.to_value().cmp(&other.to_value())
    }
}

impl PartialOrd for OperationResponseStatus {
    fn partial_cmp(&self, other: &Self) -> Option<Ordering> {
        Some(self.cmp(other))
    }
}

#[derive(Debug, PartialEq, Eq, PartialOrd, Ord, Clone)]
pub(crate) enum OperationResponseKind {
    Type(TypeId),
    None,
    Raw,
    Upgrade,
}

impl OperationResponseKind {
    pub fn into_tokens(self, type_space: &TypeSpace) -> TokenStream {
        match self {
            OperationResponseKind::Type(ref type_id) => {
                let type_name = type_space.get_type(type_id).unwrap().ident();
                quote! { #type_name }
            }
            OperationResponseKind::None => {
                quote! { () }
            }
            OperationResponseKind::Raw => {
                quote! { ByteStream }
            }
            OperationResponseKind::Upgrade => {
                quote! { reqwest::Upgraded }
            }
        }
    }
}

impl Generator {
    pub(crate) fn process_operation(
        &mut self,
        operation: &openapiv3::Operation,
        components: &Option<Components>,
        path: &str,
        method: &str,
        path_parameters: &[ReferenceOr<Parameter>],
    ) -> Result<OperationMethod> {
        let operation_id = operation.operation_id.as_ref().unwrap();

        let mut combined_path_parameters = parameter_map(path_parameters, components)?;
        for operation_param in items(&operation.parameters, components) {
            let parameter = operation_param?;
            combined_path_parameters.insert(&parameter.parameter_data_ref().name, parameter);
        }

        // Filter out any path parameters that have been overridden by an
        // operation parameter
        let mut params = combined_path_parameters
            .values()
            .map(|parameter| {
                match parameter {
                    openapiv3::Parameter::Path {
                        parameter_data,
                        style: openapiv3::PathStyle::Simple,
                    } => {
                        // Path parameters MUST be required.
                        assert!(parameter_data.required);

                        let schema = parameter_data.schema()?.to_schema();

                        let name = sanitize(
                            &format!("{}-{}", operation_id, &parameter_data.name),
                            Case::Pascal,
                        );
                        let typ = self.type_space.add_type_with_name(&schema, Some(name))?;

                        Ok(OperationParameter {
                            name: sanitize(&parameter_data.name, Case::Snake),
                            api_name: parameter_data.name.clone(),
                            description: parameter_data.description.clone(),
                            typ: OperationParameterType::Type(typ),
                            kind: OperationParameterKind::Path,
                        })
                    }
                    openapiv3::Parameter::Query {
                        parameter_data,
                        allow_reserved: _, // We always encode reserved chars
                        style: openapiv3::QueryStyle::Form,
                        allow_empty_value: _, // Irrelevant for this client
                    } => {
                        let schema = parameter_data.schema()?.to_schema();
                        let name = sanitize(
                            &format!(
                                "{}-{}",
                                operation.operation_id.as_ref().unwrap(),
                                &parameter_data.name,
                            ),
                            Case::Pascal,
                        );

                        let type_id = self.type_space.add_type_with_name(&schema, Some(name))?;

                        let ty = self.type_space.get_type(&type_id).unwrap();

                        // If the type is itself optional, then we'll treat it
                        // as optional (irrespective of the `required` field on
                        // the parameter) and use the "inner" type.
                        let details = ty.details();
                        let (type_id, required) =
                            if let typify::TypeDetails::Option(inner_type_id) = details {
                                (inner_type_id, false)
                            } else {
                                (type_id, parameter_data.required)
                            };

                        Ok(OperationParameter {
                            name: sanitize(&parameter_data.name, Case::Snake),
                            api_name: parameter_data.name.clone(),
                            description: parameter_data.description.clone(),
                            typ: OperationParameterType::Type(type_id),
                            kind: OperationParameterKind::Query(required),
                        })
                    }
                    openapiv3::Parameter::Header {
                        parameter_data,
                        style: openapiv3::HeaderStyle::Simple,
                    } => {
                        let schema = parameter_data.schema()?.to_schema();
                        let name = sanitize(
                            &format!(
                                "{}-{}",
                                operation.operation_id.as_ref().unwrap(),
                                &parameter_data.name,
                            ),
                            Case::Pascal,
                        );

                        let typ = self.type_space.add_type_with_name(&schema, Some(name))?;

                        Ok(OperationParameter {
                            name: sanitize(&parameter_data.name, Case::Snake),
                            api_name: parameter_data.name.clone(),
                            description: parameter_data.description.clone(),
                            typ: OperationParameterType::Type(typ),
                            kind: OperationParameterKind::Header(parameter_data.required),
                        })
                    }
                    openapiv3::Parameter::Path { style, .. } => Err(Error::UnexpectedFormat(
                        format!("unsupported style of path parameter {:#?}", style,),
                    )),
                    openapiv3::Parameter::Query { style, .. } => Err(Error::UnexpectedFormat(
                        format!("unsupported style of query parameter {:#?}", style,),
                    )),
                    cookie @ openapiv3::Parameter::Cookie { .. } => Err(Error::UnexpectedFormat(
                        format!("cookie parameters are not supported {:#?}", cookie,),
                    )),
                }
            })
            .collect::<Result<Vec<_>>>()?;

        let dropshot_websocket = operation.extensions.get("x-dropshot-websocket").is_some();
        if dropshot_websocket {
            self.uses_websockets = true;
        }

        if let Some(body_param) = self.get_body_param(operation, components)? {
            params.push(body_param);
        }

        let tmp = crate::template::parse(path)?;
        let names = tmp.names();

        sort_params(&mut params, &names);

        let mut success = false;

        let mut responses =
            operation
                .responses
                .default
                .iter()
                .map(|response_or_ref| {
                    Ok((
                        OperationResponseStatus::Default,
                        response_or_ref.item(components)?,
                    ))
                })
                .chain(operation.responses.responses.iter().map(
                    |(status_code, response_or_ref)| {
                        Ok((
                            match status_code {
                                StatusCode::Code(code) => OperationResponseStatus::Code(*code),
                                StatusCode::Range(range) => OperationResponseStatus::Range(*range),
                            },
                            response_or_ref.item(components)?,
                        ))
                    },
                ))
                .map(|v: Result<(OperationResponseStatus, &Response)>| {
                    let (status_code, response) = v?;

                    // We categorize responses as "typed" based on the
                    // "application/json" content type, "upgrade" if it's a
                    // websocket channel without a meaningful content-type,
                    // "raw" if there's any other response content type (we don't
                    // investigate further), or "none" if there is no content.
                    // TODO if there are multiple response content types we could
                    // treat those like different response types and create an
                    // enum; the generated client method would check for the
                    // content type of the response just as it currently examines
                    // the status code.
                    let typ = if let Some(mt) = response.content.iter().find_map(|(x, v)| {
                        (x == "application/json" || x.starts_with("application/json;")).then_some(v)
                    }) {
                        assert!(mt.encoding.is_empty());

                        let typ = if let Some(schema) = &mt.schema {
                            let schema = schema.to_schema();
                            let name = sanitize(
                                &format!("{}-response", operation.operation_id.as_ref().unwrap(),),
                                Case::Pascal,
                            );
                            self.type_space.add_type_with_name(&schema, Some(name))?
                        } else {
                            todo!("media type encoding, no schema: {:#?}", mt);
                        };

                        OperationResponseKind::Type(typ)
                    } else if dropshot_websocket {
                        OperationResponseKind::Upgrade
                    } else if response.content.first().is_some() {
                        OperationResponseKind::Raw
                    } else {
                        OperationResponseKind::None
                    };

                    // See if there's a status code that covers success cases.
                    if matches!(
                        status_code,
                        OperationResponseStatus::Default
                            | OperationResponseStatus::Code(200..=299)
                            | OperationResponseStatus::Range(2)
                    ) {
                        success = true;
                    }

                    let description = if response.description.is_empty() {
                        None
                    } else {
                        Some(response.description.clone())
                    };

                    Ok(OperationResponse {
                        status_code,
                        typ,
                        description,
                    })
                })
                .collect::<Result<Vec<_>>>()?;

        // If the API has declined to specify the characteristics of a
        // successful response, we cons up a generic one. Note that this is
        // technically permissible within OpenAPI, but advised against by the
        // spec.
        if !success {
            responses.push(OperationResponse {
                status_code: OperationResponseStatus::Range(2),
                typ: OperationResponseKind::Raw,
                description: None,
            });
        }

        // Must accept HTTP 101 Switching Protocols
        if dropshot_websocket {
            responses.push(OperationResponse {
                status_code: OperationResponseStatus::Code(101),
                typ: OperationResponseKind::Upgrade,
                description: None,
            })
        }

        let dropshot_paginated = self.dropshot_pagination_data(operation, &params, &responses);

        if dropshot_websocket && dropshot_paginated.is_some() {
            return Err(Error::InvalidExtension(format!(
                "conflicting extensions in {:?}",
                operation_id
            )));
        }

        Ok(OperationMethod {
            operation_id: sanitize(operation_id, Case::Snake),
            tags: operation.tags.clone(),
            method: HttpMethod::from_str(method)?,
            path: tmp,
            summary: operation.summary.clone().filter(|s| !s.is_empty()),
            description: operation.description.clone().filter(|s| !s.is_empty()),
            params,
            responses,
            dropshot_paginated,
            dropshot_websocket,
        })
    }

    pub(crate) fn positional_method(
        &mut self,
        method: &OperationMethod,
        has_inner: bool,
    ) -> Result<TokenStream> {
        let operation_id = format_ident!("{}", method.operation_id);

        // Render each parameter as it will appear in the method signature.
        let params = method
            .params
            .iter()
            .map(|param| {
                let name = format_ident!("{}", param.name);
                let typ = match (&param.typ, param.kind.is_optional()) {
                    (OperationParameterType::Type(type_id), false) => self
                        .type_space
                        .get_type(type_id)
                        .unwrap()
                        .parameter_ident_with_lifetime("a"),
                    (OperationParameterType::Type(type_id), true) => {
                        let t = self
                            .type_space
                            .get_type(type_id)
                            .unwrap()
                            .parameter_ident_with_lifetime("a");
                        quote! { Option<#t> }
                    }
                    (OperationParameterType::RawBody, false) => match &param.kind {
                        OperationParameterKind::Body(BodyContentType::OctetStream) => {
                            quote! { B }
                        }
                        OperationParameterKind::Body(BodyContentType::Text(_)) => {
                            quote! { String }
                        }
                        _ => unreachable!(),
                    },
                    (OperationParameterType::RawBody, true) => unreachable!(),
                };
                quote! {
                    #name: #typ
                }
            })
            .collect::<Vec<_>>();

        let raw_body_param = method.params.iter().any(|param| {
            param.typ == OperationParameterType::RawBody
                && param.kind == OperationParameterKind::Body(BodyContentType::OctetStream)
        });

        let bounds = if raw_body_param {
            quote! { <'a, B: Into<reqwest::Body> > }
        } else {
            quote! { <'a> }
        };

        let doc_comment = make_doc_comment(method);

        let MethodSigBody {
            success: success_type,
            error: error_type,
<<<<<<< HEAD
            build,
            send,
        } = self.method_sig_body(method, quote! { self }, has_inner)?;
=======
            body,
        } = self.method_sig_body(method, quote! { Self }, quote! { self }, has_inner)?;
>>>>>>> cd33fb4f

        let method_impl = quote! {
            #[doc = #doc_comment]
            pub async fn #operation_id #bounds (
                &'a self,
                #(#params),*
            ) -> Result<
                ResponseValue<#success_type>,
                Error<#error_type>,
            > {
                #[allow(unused_mut)]
                let mut request = {
                    #build
                }.build()?;
                #send
            }
        };

        let stream_impl = method.dropshot_paginated.as_ref().map(|page_data| {
            // We're now using futures.
            self.uses_futures = true;

            let stream_id = format_ident!("{}_stream", method.operation_id);

            // The parameters are the same as those to the paged method, but
            // without "page_token"
            let stream_params = method
                .params
                .iter()
                .zip(params)
                .filter_map(|(param, stream)| {
                    if param.name.as_str() == "page_token" {
                        None
                    } else {
                        Some(stream)
                    }
                });

            // The values passed to get the first page are the inputs to the
            // stream method with "None" for the page_token.
            let first_params = method.params.iter().map(|param| {
                if param.api_name.as_str() == "page_token" {
                    // The page_token is None when getting the first page.
                    quote! { None }
                } else {
                    // All other parameters are passed through directly.
                    format_ident!("{}", param.name).to_token_stream()
                }
            });

            // The values passed to get subsequent pages are...
            // - the state variable for the page_token
            // - None for all other query parameters
            // - The initial inputs for non-query parameters
            let step_params = method.params.iter().map(|param| {
                if param.api_name.as_str() == "page_token" {
                    quote! { state.as_deref() }
                } else if param.api_name.as_str() != "limit"
                    && matches!(param.kind, OperationParameterKind::Query(_))
                {
                    // Query parameters (other than "page_token" and "limit")
                    // are None; having page_token as Some(_) is mutually
                    // exclusive with other query parameters.
                    quote! { None }
                } else {
                    // Non-query parameters are passed in; this is necessary
                    // e.g. to specify the right path. (We don't really expect
                    // to see a body parameter here, but we pass it through
                    // regardless.)
                    format_ident!("{}", param.name).to_token_stream()
                }
            });

            // The item type that we've saved (by picking apart the original
            // function's return type) will be the Item type parameter for the
            // Stream type we return.
            let item = self.type_space.get_type(&page_data.item).unwrap();
            let item_type = item.ident();

            let doc_comment = make_stream_doc_comment(method);

            quote! {
                #[doc = #doc_comment]
                pub fn #stream_id #bounds (
                    &'a self,
                    #(#stream_params),*
                ) -> impl futures::Stream<Item = Result<
                    #item_type,
                    Error<#error_type>,
                >> + Unpin + '_ {
                    use futures::StreamExt;
                    use futures::TryFutureExt;
                    use futures::TryStreamExt;

                    // Execute the operation with the basic parameters
                    // (omitting page_token) to get the first page.
                    self.#operation_id( #(#first_params,)* )
                        .map_ok(move |page| {
                            let page = page.into_inner();

                            // Create a stream from the items of the first page.
                            let first =
                                futures::stream::iter(page.items).map(Ok);

                            // We unfold subsequent pages using page.next_page
                            // as the seed value. Each iteration returns its
                            // items and the next page token.
                            let rest = futures::stream::try_unfold(
                                page.next_page,
                                move |state| async move {
                                    if state.is_none() {
                                        // The page_token was None so we've
                                        // reached the end.
                                        Ok(None)
                                    } else {
                                        // Get the next page; here we set all
                                        // query parameters to None (except for
                                        // the page_token), and all other
                                        // parameters as specified at the start
                                        // of this method.
                                        self.#operation_id(
                                            #(#step_params,)*
                                        )
                                        .map_ok(|page| {
                                            let page = page.into_inner();
                                            Some((
                                                futures::stream::iter(
                                                    page.items
                                                ).map(Ok),
                                                page.next_page,
                                            ))
                                        })
                                        .await
                                    }
                                },
                            )
                            .try_flatten();

                            first.chain(rest)
                        })
                        .try_flatten_stream()
                        .boxed()
                }
            }
        });

        let all = quote! {
            #method_impl
            #stream_impl
        };

        Ok(all)
    }

    /// Common code generation between positional and builder interface-styles.
    /// Returns a struct with the success and error types and the core body
    /// implementation that marshals arguments and executes the request.
    fn method_sig_body(
        &self,
        method: &OperationMethod,
        client_type: TokenStream,
        client_value: TokenStream,
        has_inner: bool,
    ) -> Result<MethodSigBody> {
        let param_names = method
            .params
            .iter()
            .map(|param| format_ident!("{}", param.name))
            .collect::<Vec<_>>();

        // Generate a unique Ident for internal variables
        let url_ident = unique_ident_from("url", &param_names);
        let response_ident = unique_ident_from("response", &param_names);
        let result_ident = unique_ident_from("result", &param_names);

        // Generate code for query parameters.
        let query_params = method
            .params
            .iter()
            .filter_map(|param| match &param.kind {
                OperationParameterKind::Query(_) => {
                    let qn = &param.api_name;
                    let qn_ident = format_ident!("{}", &param.name);
                    Some(quote! {
                        &progenitor_client::QueryParam::new(#qn, &#qn_ident)
                    })
                }
                _ => None,
            })
            .collect::<Vec<_>>();

        let headers = method
            .params
            .iter()
            .filter_map(|param| match &param.kind {
                OperationParameterKind::Header(required) => {
                    let hn = &param.api_name;
                    let hn_ident = format_ident!("{}", &param.name);
                    let res = if *required {
                        quote! {
                            header_map.append(
                                #hn,
                                #hn_ident.to_string().try_into()?
                            );
                        }
                    } else {
                        quote! {
                            if let Some(value) = #hn_ident {
                                header_map.append(
                                    #hn,
                                    value.to_string().try_into()?
                                );
                            }
                        }
                    };
                    Some(res)
                }
                _ => None,
            })
            .collect::<Vec<_>>();

        let headers_size = headers.len() + 1;
        let headers_build = quote! {
            let mut header_map = ::reqwest::header::HeaderMap::with_capacity(#headers_size);
            header_map.append(
                ::reqwest::header::HeaderName::from_static("api-version"),
                ::reqwest::header::HeaderValue::from_static(#client_type::api_version()),
            );

            #(#headers)*
        };

        let headers_use = quote! {
            .headers(header_map)
        };

        let websock_hdrs = if method.dropshot_websocket {
            quote! {
                .header(::reqwest::header::CONNECTION, "Upgrade")
                .header(::reqwest::header::UPGRADE, "websocket")
                .header(::reqwest::header::SEC_WEBSOCKET_VERSION, "13")
                .header(
                    ::reqwest::header::SEC_WEBSOCKET_KEY,
                    ::base64::Engine::encode(
                        &::base64::engine::general_purpose::STANDARD,
                        ::rand::random::<[u8; 16]>(),
                    )
                )
            }
        } else {
            quote! {}
        };

        // Generate the path rename map; then use it to generate code for
        // assigning the path parameters to the `url` variable.
        let url_renames = method
            .params
            .iter()
            .filter_map(|param| match &param.kind {
                OperationParameterKind::Path => Some((&param.api_name, &param.name)),
                _ => None,
            })
            .collect();

        let url_path = method.path.compile(url_renames, client_value.clone());
        let url_path = quote! {
            let #url_ident = #url_path;
        };

        // Generate code to handle the body param.
        let body_func = method.params.iter().filter_map(|param| {
            match (&param.kind, &param.typ) {
                (
                    OperationParameterKind::Body(BodyContentType::OctetStream),
                    OperationParameterType::RawBody,
                ) => Some(quote! {
                    // Set the content type (this is handled by helper
                    // functions for other MIME types).
                    .header(
                        ::reqwest::header::CONTENT_TYPE,
                        ::reqwest::header::HeaderValue::from_static("application/octet-stream"),
                    )
                    .body(body)
                }),
                (
                    OperationParameterKind::Body(BodyContentType::Text(mime_type)),
                    OperationParameterType::RawBody,
                ) => Some(quote! {
                    // Set the content type (this is handled by helper
                    // functions for other MIME types).
                    .header(
                        ::reqwest::header::CONTENT_TYPE,
                        ::reqwest::header::HeaderValue::from_static(#mime_type),
                    )
                    .body(body)
                }),
                (
                    OperationParameterKind::Body(BodyContentType::Json),
                    OperationParameterType::Type(_),
                ) => Some(quote! {
                    // Serialization errors are deferred.
                    .json(&body)
                }),
                (
                    OperationParameterKind::Body(BodyContentType::FormUrlencoded),
                    OperationParameterType::Type(_),
                ) => Some(quote! {
                    // This uses progenitor_client::RequestBuilderExt which
                    // returns an error in the case of a serialization failure.
                    .form_urlencoded(&body)?
                }),
                (OperationParameterKind::Body(_), _) => {
                    unreachable!("invalid body kind/type combination")
                }
                _ => None,
            }
        });
        // ... and there can be at most one body.
        assert!(body_func.clone().count() <= 1);

        let (success_response_items, response_type) =
            self.extract_responses(method, OperationResponseStatus::is_success_or_default);

        let success_response_matches = success_response_items.iter().map(|response| {
            let pat = match &response.status_code {
                OperationResponseStatus::Code(code) => quote! { #code },
                OperationResponseStatus::Range(_) | OperationResponseStatus::Default => {
                    quote! { 200 ..= 299 }
                }
            };

            let decode = match &response.typ {
                OperationResponseKind::Type(_) => {
                    quote! {
                        ResponseValue::from_response(#response_ident).await
                    }
                }
                OperationResponseKind::None => {
                    quote! {
                        Ok(ResponseValue::empty(#response_ident))
                    }
                }
                OperationResponseKind::Raw => {
                    quote! {
                        Ok(ResponseValue::stream(#response_ident))
                    }
                }
                OperationResponseKind::Upgrade => {
                    quote! {
                        ResponseValue::upgrade(#response_ident).await
                    }
                }
            };

            quote! { #pat => { #decode } }
        });

        // Errors...
        let (error_response_items, error_type) =
            self.extract_responses(method, OperationResponseStatus::is_error_or_default);

        let error_response_matches = error_response_items.iter().map(|response| {
            let pat = match &response.status_code {
                OperationResponseStatus::Code(code) => {
                    quote! { #code }
                }
                OperationResponseStatus::Range(r) => {
                    let min = r * 100;
                    let max = min + 99;
                    quote! { #min ..= #max }
                }

                OperationResponseStatus::Default => {
                    quote! { _ }
                }
            };

            let decode = match &response.typ {
                OperationResponseKind::Type(_) => {
                    quote! {
                        Err(Error::ErrorResponse(
                            ResponseValue::from_response(#response_ident)
                                .await?
                        ))
                    }
                }
                OperationResponseKind::None => {
                    quote! {
                        Err(Error::ErrorResponse(
                            ResponseValue::empty(#response_ident)
                        ))
                    }
                }
                OperationResponseKind::Raw => {
                    quote! {
                        Err(Error::ErrorResponse(
                            ResponseValue::stream(#response_ident)
                        ))
                    }
                }
                OperationResponseKind::Upgrade => {
                    if response.status_code == OperationResponseStatus::Default {
                        return quote! {}; // catch-all handled below
                    } else {
                        todo!(
                            "non-default error response handling for \
                                upgrade requests is not yet implemented"
                        );
                    }
                }
            };

            quote! { #pat => { #decode } }
        });

        let accept_header = matches!(
            (&response_type, &error_type),
            (OperationResponseKind::Type(_), _)
                | (OperationResponseKind::None, OperationResponseKind::Type(_))
        )
        .then(|| {
            quote! {
                    .header(
                        ::reqwest::header::ACCEPT,
                        ::reqwest::header::HeaderValue::from_static(
                            "application/json",
                        ),
                    )
            }
        });

        // Generate the catch-all case for other statuses. If the operation
        // specifies a default response, we've already generated a default
        // match as part of error response code handling. (And we've handled
        // the default as a success response as well.) Otherwise the catch-all
        // produces an error corresponding to a response not specified in the
        // API description.
        let default_response = match method.responses.iter().last() {
            Some(response) if response.status_code.is_default() => quote! {},
            _ => {
                quote! { _ => Err(Error::UnexpectedResponse(#response_ident)), }
            }
        };

        let inner = match has_inner {
            true => quote! { &#client_value.inner, },
            false => quote! {},
        };
        let pre_hook = self.settings.pre_hook.as_ref().map(|hook| {
            quote! {
                (#hook)(#inner &request);
            }
        });
        let pre_hook_async = self.settings.pre_hook_async.as_ref().map(|hook| {
            quote! {
                match (#hook)(#inner &mut request).await {
                    Ok(_) => (),
                    Err(e) => return Err(Error::Custom(e.to_string())),
                }
            }
        });
        let post_hook = self.settings.post_hook.as_ref().map(|hook| {
            quote! {
                (#hook)(#inner &#result_ident);
            }
        });
        let post_hook_async = self.settings.post_hook_async.as_ref().map(|hook| {
            quote! {
                match (#hook)(#inner &#result_ident).await {
                    Ok(_) => (),
                    Err(e) => return Err(Error::Custom(e.to_string())),
                }
            }
        });

        let operation_id = &method.operation_id;
        let method_func = format_ident!("{}", method.method.as_str());

        let build_impl = quote! {
            #url_path

            #headers_build

<<<<<<< HEAD
            #client.client
=======
            #[allow(unused_mut)]
            let mut #request_ident = #client_value.client
>>>>>>> cd33fb4f
                . #method_func (#url_ident)
                #accept_header
                #(#body_func)*
                #( .query(#query_params) )*
                #headers_use
                #websock_hdrs
        };

<<<<<<< HEAD
        // Assumes `request: reqwest::Request`
        let send_impl = quote! {
            #pre_hook
            #pre_hook_async
            let #result_ident = #client.client
                .execute(request)
=======
            let info = OperationInfo {
                operation_id: #operation_id,
            };

            #pre_hook
            #pre_hook_async
            #client_value
                .pre(&mut #request_ident, &info)
                .await?;

            let #result_ident = #client_value
                .exec(#request_ident, &info)
>>>>>>> cd33fb4f
                .await;

            #client_value
                .post(&#result_ident, &info)
                .await?;
            #post_hook_async
            #post_hook

            let #response_ident = #result_ident?;

            match #response_ident.status().as_u16() {
                // These will be of the form...
                // 201 => ResponseValue::from_response(response).await,
                // 200..299 => ResponseValue::empty(response),
                // TODO this kind of enumerated response isn't implemented
                // ... or in the case of an operation with multiple
                // successful response types...
                // 200 => {
                //     ResponseValue::from_response()
                //         .await?
                //         .map(OperationXResponse::ResponseTypeA)
                // }
                // 201 => {
                //     ResponseValue::from_response()
                //         .await?
                //         .map(OperationXResponse::ResponseTypeB)
                // }
                #(#success_response_matches)*

                // This is almost identical to the success types except
                // they are wrapped in Error::ErrorResponse...
                // 400 => {
                //     Err(Error::ErrorResponse(
                //         ResponseValue::from_response(response.await?)
                //     ))
                // }
                #(#error_response_matches)*

                // The default response is either an Error with a known
                // type if the operation defines a default (as above) or
                // an Error::UnexpectedResponse...
                // _ => Err(Error::UnexpectedResponse(response)),
                #default_response
            }
        };

        Ok(MethodSigBody {
            success: response_type.into_tokens(&self.type_space),
            error: error_type.into_tokens(&self.type_space),
            build: build_impl,
            send: send_impl,
        })
    }

    /// Extract responses that match criteria specified by the `filter`. The
    /// result is a `Vec<OperationResponse>` that enumerates the cases matching
    /// the filter, and a `TokenStream` that represents the generated type for
    /// those cases.
    pub(crate) fn extract_responses<'a>(
        &self,
        method: &'a OperationMethod,
        filter: fn(&OperationResponseStatus) -> bool,
    ) -> (Vec<&'a OperationResponse>, OperationResponseKind) {
        let mut response_items = method
            .responses
            .iter()
            .filter(|response| filter(&response.status_code))
            .collect::<Vec<_>>();
        response_items.sort();

        // If we have a success range and a default, we can pop off the default
        // since it will never be hit. Note that this is a no-op for error
        // responses.
        let len = response_items.len();
        if len >= 2 {
            if let (
                OperationResponse {
                    status_code: OperationResponseStatus::Range(2),
                    ..
                },
                OperationResponse {
                    status_code: OperationResponseStatus::Default,
                    ..
                },
            ) = (&response_items[len - 2], &response_items[len - 1])
            {
                response_items.pop();
            }
        }

        let response_types = response_items
            .iter()
            .map(|response| response.typ.clone())
            .collect::<BTreeSet<_>>();

        // TODO to deal with multiple response types, we'll need to create an
        // enum type with variants for each of the response types.
        assert!(response_types.len() <= 1);
        let response_type = response_types
            .into_iter()
            .next()
            // TODO should this be OperationResponseType::Raw?
            .unwrap_or(OperationResponseKind::None);
        (response_items, response_type)
    }

    // Validates all the necessary conditions for Dropshot pagination. Returns
    // the paginated item type data if all conditions are met.
    fn dropshot_pagination_data(
        &self,
        operation: &openapiv3::Operation,
        parameters: &[OperationParameter],
        responses: &[OperationResponse],
    ) -> Option<DropshotPagination> {
        let value = operation.extensions.get("x-dropshot-pagination")?;

        // We expect to see at least "page_token" and "limit" parameters.
        if parameters
            .iter()
            .filter(|param| {
                matches!(
                    (param.api_name.as_str(), &param.kind),
                    ("page_token", OperationParameterKind::Query(false))
                        | ("limit", OperationParameterKind::Query(false))
                )
            })
            .count()
            != 2
        {
            return None;
        }

        // All query parameters must be optional since page_token may not be
        // specified in conjunction with other query parameters.
        if !parameters.iter().all(|param| match &param.kind {
            OperationParameterKind::Query(required) => !required,
            _ => true,
        }) {
            return None;
        }

        // A raw body parameter can only be passed to a single call as it may
        // be a streaming type. We can't use a streaming type for a paginated
        // interface because we can only stream it once rather than for the
        // multiple calls required to collect all pages.
        if parameters
            .iter()
            .any(|param| param.typ == OperationParameterType::RawBody)
        {
            return None;
        }

        // There must be exactly one successful response type.
        let mut success_response_items =
            responses
                .iter()
                .filter_map(|response| match (&response.status_code, &response.typ) {
                    (
                        OperationResponseStatus::Code(200..=299)
                        | OperationResponseStatus::Range(2),
                        OperationResponseKind::Type(type_id),
                    ) => Some(type_id),
                    _ => None,
                });

        let success_response = match (success_response_items.next(), success_response_items.next())
        {
            (None, _) | (_, Some(_)) => return None,
            (Some(success), None) => success,
        };

        let typ = self.type_space.get_type(success_response).ok()?;
        let details = match typ.details() {
            typify::TypeDetails::Struct(details) => details,
            _ => return None,
        };

        let properties = details.properties().collect::<BTreeMap<_, _>>();

        // There should be exactly two properties: items and next_page
        if properties.len() != 2 {
            return None;
        }

        // We need a next_page property that's an Option<String>.
        if let typify::TypeDetails::Option(ref opt_id) = self
            .type_space
            .get_type(properties.get("next_page")?)
            .ok()?
            .details()
        {
            if !matches!(
                self.type_space.get_type(opt_id).ok()?.details(),
                typify::TypeDetails::String
            ) {
                return None;
            }
        } else {
            return None;
        }

        match self
            .type_space
            .get_type(properties.get("items")?)
            .ok()?
            .details()
        {
            typify::TypeDetails::Vec(item) => {
                #[derive(serde::Deserialize, Default)]
                struct DropshotPaginationFormat {
                    required: Vec<String>,
                }
                let first_page_params =
                    serde_json::from_value::<DropshotPaginationFormat>(value.clone())
                        .unwrap_or_default()
                        .required;
                Some(DropshotPagination {
                    item,
                    first_page_params,
                })
            }
            _ => None,
        }
    }

    /// Create the builder structs along with their impl bodies.
    ///
    /// Builder structs are generally of this form for a mandatory `param_1`
    /// and an optional `param_2`:
    /// ```ignore
    /// struct OperationId<'a> {
    ///     client: &'a super::Client,
    ///     param_1: Result<SomeType, String>,
    ///     param_2: Result<Option<String>, String>,
    /// }
    /// ```
    ///
    /// All parameters are present and all their types are `Result<T, String>`
    /// or `Result<Option<T>, String>` for optional parameters. Each parameter
    /// also has a corresponding method:
    /// ```ignore
    /// impl<'a> OperationId<'a> {
    ///     pub fn param_1<V>(self, value: V) -> Self
    ///         where V: std::convert::TryInto<SomeType>
    ///     {
    ///         self.param_1 = value.try_into()
    ///             .map_err(|_| #err_msg.to_string());
    ///         self
    ///     }
    ///     pub fn param_2<V>(self, value: V) -> Self
    ///         where V: std::convert::TryInto<SomeType>
    ///     {
    ///         self.param_2 = value.try_into()
    ///             .map(Some)
    ///             .map_err(|_| #err_msg.to_string());
    ///         self
    ///     }
    /// }
    /// ```
    ///
    /// The Client's operation_id method simply invokes the builder's new
    /// method, which assigns an error value to mandatory field and a
    /// `Ok(None)` value to optional ones:
    /// ```ignore
    /// impl<'a> OperationId<'a> {
    ///     pub fn new(client: &'a super::Client) -> Self {
    ///         Self {
    ///             client,
    ///             param_1: Err("param_1 was not initialized".to_string()),
    ///             param_2: Ok(None),
    ///         }
    ///     }
    /// }
    /// ```
    ///
    /// Finally, builders have methods to execute the operation. This simply
    /// resolves each parameter with the ? (`Try` operator).
    /// ```ignore
    /// impl<'a> OperationId<'a> {
    ///     pub fn send(self) -> Result<
    ///         ResponseValue<SuccessType>,
    ///         Error<ErrorType>,
    ///     > {
    ///         let Self {
    ///             client,
    ///             param_1,
    ///             param_2,
    ///         } = self;
    ///     
    ///         let param_1 = param_1.map_err(Error::InvalidRequest)?;
    ///         let param_2 = param_1.map_err(Error::InvalidRequest)?;
    ///
    ///         // ... execute the body (see `method_sig_body`) ...
    ///     }
    /// }
    /// ```
    ///
    /// Finally, paginated interfaces have a `stream()` method which uses the
    /// `send()` method above to fetch each page of results to assemble the
    /// items into a single `impl Stream`.
    pub(crate) fn builder_struct(
        &mut self,
        method: &OperationMethod,
        tag_style: TagStyle,
        has_inner: bool,
    ) -> Result<(TokenStream, TokenStream)> {
        let struct_name = sanitize(&method.operation_id, Case::Pascal);
        let struct_ident = format_ident!("{}", struct_name);

        // Generate an ident for each parameter.
        let param_names = method
            .params
            .iter()
            .map(|param| format_ident!("{}", param.name))
            .collect::<Vec<_>>();

        let client_ident = unique_ident_from("client", &param_names);

        let mut cloneable = true;

        // Generate the type for each parameter.
        let param_types = method
            .params
            .iter()
            .map(|param| match &param.typ {
                OperationParameterType::Type(type_id) => {
                    let ty = self.type_space.get_type(type_id)?;

                    // For body parameters only, if there's a builder we'll
                    // nest that within this builder.
                    if let (OperationParameterKind::Body(_), Some(builder_name)) =
                        (&param.kind, ty.builder())
                    {
                        Ok(quote! { Result<#builder_name, String> })
                    } else if param.kind.is_required() {
                        let t = ty.ident();
                        Ok(quote! { Result<#t, String> })
                    } else {
                        let t = ty.ident();
                        Ok(quote! { Result<Option<#t>, String> })
                    }
                }

                OperationParameterType::RawBody => {
                    cloneable = false;
                    Ok(quote! { Result<reqwest::Body, String> })
                }
            })
            .collect::<Result<Vec<_>>>()?;

        // Generate the default value value for each parameter. For optional
        // parameters it's just `Ok(None)`. For builders it's
        // `Ok(Default::default())`. For required, non-builders it's an Err(_)
        // that indicates which field isn't initialized.
        let param_values = method
            .params
            .iter()
            .map(|param| match &param.typ {
                OperationParameterType::Type(type_id) => {
                    let ty = self.type_space.get_type(type_id)?;

                    // Fill in the appropriate initial value for the
                    // param_types generated above.
                    if let (OperationParameterKind::Body(_), Some(_)) = (&param.kind, ty.builder())
                    {
                        Ok(quote! { Ok(::std::default::Default::default()) })
                    } else if param.kind.is_required() {
                        let err_msg = format!("{} was not initialized", param.name);
                        Ok(quote! { Err(#err_msg.to_string()) })
                    } else {
                        Ok(quote! { Ok(None) })
                    }
                }

                OperationParameterType::RawBody => {
                    let err_msg = format!("{} was not initialized", param.name);
                    Ok(quote! { Err(#err_msg.to_string()) })
                }
            })
            .collect::<Result<Vec<_>>>()?;

        // For builders we map `Ok` values to perform a `try_from` to attempt
        // to convert the builder into the desired type. No "finalization" is
        // required for non-builders (required or optional).
        let param_finalize = method
            .params
            .iter()
            .map(|param| match &param.typ {
                OperationParameterType::Type(type_id) => {
                    let ty = self.type_space.get_type(type_id)?;
                    if ty.builder().is_some() {
                        let type_name = ty.ident();
                        Ok(quote! {
                            .and_then(|v| #type_name::try_from(v)
                                .map_err(|e| e.to_string()))
                        })
                    } else {
                        Ok(quote! {})
                    }
                }
                OperationParameterType::RawBody => Ok(quote! {}),
            })
            .collect::<Result<Vec<_>>>()?;

        // For each parameter, we need an impl for the builder to let consumers
        // provide a value.
        let param_impls = method
            .params
            .iter()
            .map(|param| {
                let param_name = format_ident!("{}", param.name);
                match &param.typ {
                    OperationParameterType::Type(type_id) => {
                        let ty = self.type_space.get_type(type_id)?;
                        match (ty.builder(), param.kind.is_optional()) {
                            // TODO right now optional body parameters are not
                            // addressed
                            (Some(_), true) => {
                                unreachable!()
                            }
                            (None, true) => {
                                let typ = ty.ident();
                                let err_msg = format!(
                                    "conversion to `{}` for {} failed",
                                    ty.name(),
                                    param.name,
                                );
                                Ok(quote! {
                                    pub fn #param_name<V>(
                                        mut self,
                                        value: V,
                                    ) -> Self
                                        where V: std::convert::TryInto<#typ>,
                                    {
                                        self.#param_name = value.try_into()
                                            .map(Some)
                                            .map_err(|_| #err_msg.to_string());
                                        self
                                    }
                                })
                            }
                            (None, false) => {
                                let typ = ty.ident();
                                let err_msg = format!(
                                    "conversion to `{}` for {} failed",
                                    ty.name(),
                                    param.name,
                                );
                                Ok(quote! {
                                    pub fn #param_name<V>(
                                        mut self,
                                        value: V,
                                    ) -> Self
                                        where V: std::convert::TryInto<#typ>,
                                    {
                                        self.#param_name = value.try_into()
                                            .map_err(|_| #err_msg.to_string());
                                        self
                                    }
                                })
                            }

                            // For builder-capable bodies we offer a `body()`
                            // method that sets the full body (by constructing
                            // a builder **from** the body type). We also offer
                            // a `body_map()` method that operates on the
                            // builder itself.
                            (Some(builder_name), false) => {
                                assert_eq!(param.name, "body");
                                let typ = ty.ident();
                                let err_msg = format!(
                                    "conversion to `{}` for {} failed: {{}}",
                                    ty.name(),
                                    param.name,
                                );
                                Ok(quote! {
                                    pub fn body<V>(mut self, value: V) -> Self
                                    where
                                        V: std::convert::TryInto<#typ>,
                                        <V as std::convert::TryInto<#typ>>::Error:
                                            std::fmt::Display,
                                    {
                                        self.body = value.try_into()
                                            .map(From::from)
                                            .map_err(|s| format!(#err_msg, s));
                                        self
                                    }

                                    pub fn body_map<F>(mut self, f: F) -> Self
                                    where
                                        F: std::ops::FnOnce(#builder_name)
                                            -> #builder_name,
                                    {
                                        self.body = self.body.map(f);
                                        self
                                    }
                                })
                            }
                        }
                    }

                    OperationParameterType::RawBody => match param.kind {
                        OperationParameterKind::Body(BodyContentType::OctetStream) => {
                            let err_msg =
                                format!("conversion to `reqwest::Body` for {} failed", param.name,);

                            Ok(quote! {
                                pub fn #param_name<B>(mut self, value: B) -> Self
                                    where B: std::convert::TryInto<reqwest::Body>
                                {
                                    self.#param_name = value.try_into()
                                        .map_err(|_| #err_msg.to_string());
                                    self
                                }
                            })
                        }
                        OperationParameterKind::Body(BodyContentType::Text(_)) => {
                            let err_msg =
                                format!("conversion to `String` for {} failed", param.name,);

                            Ok(quote! {
                                pub fn #param_name<V>(mut self, value: V) -> Self
                                    where V: std::convert::TryInto<String>
                                {
                                    self.#param_name = value
                                        .try_into()
                                        .map_err(|_| #err_msg.to_string())
                                        .map(|v| v.into());
                                    self
                                }
                            })
                        }
                        _ => unreachable!(),
                    },
                }
            })
            .collect::<Result<Vec<_>>>()?;

        let MethodSigBody {
            success,
            error,
<<<<<<< HEAD
            build,
            send,
        } = self.method_sig_body(method, quote! { client }, has_inner)?;
=======
            body,
        } = self.method_sig_body(
            method,
            quote! { super::Client },
            quote! { #client_ident },
            has_inner,
        )?;
>>>>>>> cd33fb4f

        let send_doc = format!(
            "Sends a `{}` request to `{}`",
            method.method.as_str().to_ascii_uppercase(),
            method.path.to_string(),
        );
        let send_impl = quote! {
            #[doc = #send_doc]
            pub async fn send(self) -> Result<
                ResponseValue<#success>,
                Error<#error>,
            > {
                self.build()?.send().await
            }
        };

        let build_impl = quote! {
            pub fn build(self)
                -> Result<built::#struct_ident<'a>, Error<#error>>
            {
                // Destructure the builder for convenience.
                let Self {
                    #client_ident,
                    #( #param_names, )*
                } = self;

                // Extract parameters into variables, returning an error if
                // a value has not been provided or there was a conversion
                // error.
                //
                // TODO we could do something a bit nicer by collecting all
                // errors rather than just reporting the first one.
                #(
                let #param_names =
                    #param_names
                        #param_finalize
                        .map_err(Error::InvalidRequest)?;
                )*

                let request = {#build};
                Ok(built::#struct_ident {
                    client: #client_ident,
                    request,
                })
            }
        };

        let stream_impl = method.dropshot_paginated.as_ref().map(|page_data| {
            // We're now using futures.
            self.uses_futures = true;

            let step_params = method.params.iter().filter_map(|param| {
                if param.api_name.as_str() != "limit"
                    && matches!(param.kind, OperationParameterKind::Query(_))
                {
                    // Query parameters (other than "limit") are None; having
                    // page_token as Some(_), as we will during the loop below,
                    // is mutually exclusive with other query parameters.
                    let name = format_ident!("{}", param.name);
                    Some(quote! {
                        #name: Ok(None)
                    })
                } else {
                    None
                }
            });

            // The item type that we've saved (by picking apart the original
            // function's return type) will be the Item type parameter for the
            // Stream impl we return.
            let item = self.type_space.get_type(&page_data.item).unwrap();
            let item_type = item.ident();

            let stream_doc = format!(
                "Streams `{}` requests to `{}`",
                method.method.as_str().to_ascii_uppercase(),
                method.path.to_string(),
            );

            quote! {
                #[doc = #stream_doc]
                pub fn stream(self) -> impl futures::Stream<Item = Result<
                    #item_type,
                    Error<#error>,
                >> + Unpin + 'a {
                    use ::futures::StreamExt;
                    use ::futures::TryFutureExt;
                    use ::futures::TryStreamExt;

                    // This is the builder template we'll use for iterative
                    // steps past the first; it has all query params set to
                    // None (the step will fill in page_token).
                    let next = Self {
                        #( #step_params, )*
                        ..self.clone()
                    };

                    self.send()
                        .map_ok(move |page| {
                            let page = page.into_inner();

                            // Create a stream from the first page of items.
                            let first =
                                futures::stream::iter(page.items).map(Ok);

                            // We unfold subsequent pages using page.next_page
                            // as the seed value. Each iteration returns its
                            // items and the new state which is a tuple of the
                            // next page token and the Self template.
                            let rest = futures::stream::try_unfold(
                                (page.next_page, next),
                                |(next_page, next)| async {
                                    if next_page.is_none() {
                                        // The page_token was None so we've
                                        // reached the end.
                                        Ok(None)
                                    } else {
                                        // Get the next page using the next
                                        // template (with query parameters set
                                        // to None), overriding page_token.
                                        Self {
                                            page_token: Ok(next_page),
                                            ..next.clone()
                                        }
                                        .send()
                                        .map_ok(|page| {
                                            let page = page.into_inner();
                                            Some((
                                                futures::stream::iter(
                                                    page.items
                                                ).map(Ok),
                                                (page.next_page, next),
                                            ))
                                        })
                                        .await
                                    }
                                },
                            )
                            .try_flatten();

                            first.chain(rest)
                        })
                        .try_flatten_stream()
                        .boxed()
                }
            }
        });

        let mut derives = vec![quote! { Debug }];
        if cloneable {
            derives.push(quote! { Clone });
        }

        let derive = quote! {
            #[derive( #( #derives ),* )]
        };

        // Build a reasonable doc comment depending on whether this struct is
        // the output from
        // 1. A Client method
        // 2. An extension trait method
        // 3. Several extension trait methods
        let struct_doc = match (tag_style, method.tags.len(), method.tags.first()) {
            (TagStyle::Merged, _, _) | (TagStyle::Separate, 0, _) => {
                let ty = format!("Client::{}", method.operation_id);
                format!("Builder for [`{}`]\n\n[`{}`]: super::{}", ty, ty, ty,)
            }
            (TagStyle::Separate, 1, Some(tag)) => {
                let ty = format!(
                    "Client{}Ext::{}",
                    sanitize(tag, Case::Pascal),
                    method.operation_id
                );
                format!("Builder for [`{}`]\n\n[`{}`]: super::{}", ty, ty, ty,)
            }
            (TagStyle::Separate, _, _) => {
                format!(
                    "Builder for `{}` operation\n\nSee {}\n\n{}",
                    method.operation_id,
                    method
                        .tags
                        .iter()
                        .map(|tag| {
                            format!(
                                "[`Client{}Ext::{}`]",
                                sanitize(tag, Case::Pascal),
                                method.operation_id,
                            )
                        })
                        .collect::<Vec<_>>()
                        .join(", "),
                    method
                        .tags
                        .iter()
                        .map(|tag| {
                            let ty = format!(
                                "Client{}Ext::{}",
                                sanitize(tag, Case::Pascal),
                                method.operation_id,
                            );
                            format!("[`{}`]: super::{}", ty, ty)
                        })
                        .collect::<Vec<_>>()
                        .join("\n"),
                )
            }
        };

        let builder = quote! {
            #[doc = #struct_doc]
            #derive
            pub struct #struct_ident<'a> {
                #client_ident: &'a super::Client,
                #( #param_names: #param_types, )*
            }

            impl<'a> #struct_ident<'a> {
                pub fn new(client: &'a super::Client) -> Self {
                    Self {
                        #client_ident: client,
                        #( #param_names: #param_values, )*
                    }
                }

                #( #param_impls )*
                #send_impl
                #build_impl
                #stream_impl
            }
        };

        let built = quote! {
            pub struct #struct_ident<'a> {
                pub (crate) client: &'a super::super::Client,
                pub (crate) request: reqwest::RequestBuilder,
            }

            impl<'a> #struct_ident<'a> {
                pub async fn send(self) -> Result<
                    ResponseValue<#success>,
                    Error<#error>,
                > {
                    let Self {
                        client,
                        request
                    } = self;

                    #[allow(unused_mut)]
                    let mut request = request.build()?;

                    #send
                }

                pub fn map_request<F>(self, f: F) -> Self
                    where F: Fn(reqwest::RequestBuilder)
                        -> reqwest::RequestBuilder
                {
                    Self {
                        client: self.client,
                        request: f(self.request)
                    }
                }
            }
        };

        Ok((builder, built))
    }

    fn builder_helper(&self, method: &OperationMethod) -> BuilderImpl {
        let operation_id = format_ident!("{}", method.operation_id);
        let struct_name = sanitize(&method.operation_id, Case::Pascal);
        let struct_ident = format_ident!("{}", struct_name);

        let params = method
            .params
            .iter()
            .map(|param| format!("\n    .{}({})", param.name, param.name))
            .collect::<Vec<_>>()
            .join("");

        let eg = format!(
            "\
            let response = client.{}(){}
    .send()
    .await;",
            method.operation_id, params,
        );

        // Note that it would be nice to have a non-ignored example that could
        // be validated by doc tests, but in order to use the Client we need
        // to import it, and in order to import it we need to know the name of
        // the containing crate... which we can't from this context.
        let doc = format!("{}```ignore\n{}\n```", make_doc_comment(method), eg);

        let sig = quote! {
            fn #operation_id(&self) -> builder:: #struct_ident
        };

        let body = quote! {
            builder:: #struct_ident ::new(self)
        };
        BuilderImpl { doc, sig, body }
    }

    /// Generates a pair of TokenStreams.
    ///
    /// The first includes all the operation code; impl Client for operations
    /// with no tags and code of this form for each tag:
    ///
    /// ```ignore
    /// pub trait ClientTagExt {
    ///     ...
    /// }
    ///
    /// impl ClientTagExt for Client {
    ///     ...
    /// }
    /// ```
    ///
    /// The second is the code for the prelude for each tag extension trait:
    ///
    /// ```ignore
    /// pub use super::ClientTagExt;
    /// ```
    pub(crate) fn builder_tags(
        &self,
        methods: &[OperationMethod],
        tag_info: &BTreeMap<&String, &openapiv3::Tag>,
    ) -> (TokenStream, TokenStream) {
        let mut base = Vec::new();
        let mut ext = BTreeMap::new();

        methods.iter().for_each(|method| {
            let BuilderImpl { doc, sig, body } = self.builder_helper(method);

            if method.tags.is_empty() {
                let impl_body = quote! {
                    #[doc = #doc]
                    pub #sig {
                        #body
                    }
                };
                base.push(impl_body);
            } else {
                let trait_sig = quote! {
                    #[doc = #doc]
                    #sig;
                };

                let impl_body = quote! {
                    #sig {
                        #body
                    }
                };
                method.tags.iter().for_each(|tag| {
                    ext.entry(tag.clone())
                        .or_insert_with(Vec::new)
                        .push((trait_sig.clone(), impl_body.clone()));
                });
            }
        });

        let base_impl = (!base.is_empty()).then(|| {
            quote! {
                impl Client {
                    #(#base)*
                }
            }
        });

        let (ext_impl, ext_use): (Vec<_>, Vec<_>) = ext
            .into_iter()
            .map(|(tag, trait_methods)| {
                let desc = tag_info
                    .get(&tag)
                    .and_then(|tag| tag.description.as_ref())
                    .map(|d| quote! { #[doc = #d] });
                let tr = format_ident!("Client{}Ext", sanitize(&tag, Case::Pascal));
                let (trait_methods, trait_impls): (Vec<TokenStream>, Vec<TokenStream>) =
                    trait_methods.into_iter().unzip();
                (
                    quote! {
                        #desc
                        pub trait #tr {
                            #(#trait_methods)*
                        }

                        impl #tr for Client {
                            #(#trait_impls)*
                        }
                    },
                    tr,
                )
            })
            .unzip();

        (
            quote! {
                #base_impl

                #(#ext_impl)*
            },
            quote! {
                #(pub use super::#ext_use;)*
            },
        )
    }

    pub(crate) fn builder_impl(&self, method: &OperationMethod) -> TokenStream {
        let BuilderImpl { doc, sig, body } = self.builder_helper(method);

        let impl_body = quote! {
            #[doc = #doc]
            pub #sig {
                #body
            }
        };

        impl_body
    }

    fn get_body_param(
        &mut self,
        operation: &openapiv3::Operation,
        components: &Option<Components>,
    ) -> Result<Option<OperationParameter>> {
        let body = match &operation.request_body {
            Some(body) => body.item(components)?,
            None => return Ok(None),
        };

        let (content_str, media_type) = match (body.content.first(), body.content.len()) {
            (None, _) => return Ok(None),
            (Some(first), 1) => first,
            (_, n) => todo!(
                "more media types than expected for {}: {}",
                operation.operation_id.as_ref().unwrap(),
                n,
            ),
        };

        let schema = media_type.schema.as_ref().ok_or_else(|| {
            Error::UnexpectedFormat("No schema specified for request body".to_string())
        })?;

        let content_type = BodyContentType::from_str(content_str)?;

        let typ = match content_type {
            BodyContentType::OctetStream => {
                // For an octet stream, we expect a simple, specific schema:
                // "schema": {
                //     "type": "string",
                //     "format": "binary"
                // }
                match schema.item(components)? {
                    openapiv3::Schema {
                        schema_data:
                            openapiv3::SchemaData {
                                nullable: false,
                                discriminator: None,
                                default: None,
                                // Other fields that describe or document the
                                // schema are fine.
                                ..
                            },
                        schema_kind:
                            openapiv3::SchemaKind::Type(openapiv3::Type::String(
                                openapiv3::StringType {
                                    format:
                                        openapiv3::VariantOrUnknownOrEmpty::Item(
                                            openapiv3::StringFormat::Binary,
                                        ),
                                    pattern: None,
                                    enumeration,
                                    min_length: None,
                                    max_length: None,
                                },
                            )),
                    } if enumeration.is_empty() => Ok(()),
                    _ => Err(Error::UnexpectedFormat(format!(
                        "invalid schema for application/octet-stream: {:?}",
                        schema
                    ))),
                }?;
                OperationParameterType::RawBody
            }
            BodyContentType::Text(_) => {
                // For a plain text body, we expect a simple, specific schema:
                // "schema": {
                //     "type": "string",
                // }
                match schema.item(components)? {
                    openapiv3::Schema {
                        schema_data:
                            openapiv3::SchemaData {
                                nullable: false,
                                discriminator: None,
                                default: None,
                                // Other fields that describe or document the
                                // schema are fine.
                                ..
                            },
                        schema_kind:
                            openapiv3::SchemaKind::Type(openapiv3::Type::String(
                                openapiv3::StringType {
                                    format: openapiv3::VariantOrUnknownOrEmpty::Empty,
                                    pattern: None,
                                    enumeration,
                                    min_length: None,
                                    max_length: None,
                                },
                            )),
                    } if enumeration.is_empty() => Ok(()),
                    _ => Err(Error::UnexpectedFormat(format!(
                        "invalid schema for {}: {:?}",
                        content_type, schema
                    ))),
                }?;
                OperationParameterType::RawBody
            }
            BodyContentType::Json | BodyContentType::FormUrlencoded => {
                // TODO it would be legal to have the encoding field set for
                // application/x-www-form-urlencoded content, but I'm not sure
                // how to interpret the values.
                if !media_type.encoding.is_empty() {
                    todo!("media type encoding not empty: {:#?}", media_type);
                }
                let name = sanitize(
                    &format!("{}-body", operation.operation_id.as_ref().unwrap(),),
                    Case::Pascal,
                );
                let typ = self
                    .type_space
                    .add_type_with_name(&schema.to_schema(), Some(name))?;
                OperationParameterType::Type(typ)
            }
        };

        Ok(Some(OperationParameter {
            name: "body".to_string(),
            api_name: "body".to_string(),
            description: body.description.clone(),
            typ,
            kind: OperationParameterKind::Body(content_type),
        }))
    }
}

fn make_doc_comment(method: &OperationMethod) -> String {
    let mut buf = String::new();

    if let Some(summary) = &method.summary {
        buf.push_str(summary.trim_end_matches(['.', ',']));
        buf.push_str("\n\n");
    }
    if let Some(description) = &method.description {
        buf.push_str(description);
        buf.push_str("\n\n");
    }

    buf.push_str(&format!(
        "Sends a `{}` request to `{}`\n\n",
        method.method.as_str().to_ascii_uppercase(),
        method.path.to_string(),
    ));

    if method
        .params
        .iter()
        .filter(|param| param.description.is_some())
        .count()
        > 0
    {
        buf.push_str("Arguments:\n");
        for param in &method.params {
            buf.push_str(&format!("- `{}`", param.name));
            if let Some(description) = &param.description {
                buf.push_str(": ");
                buf.push_str(description);
            }
            buf.push('\n');
        }
    }

    buf
}

fn make_stream_doc_comment(method: &OperationMethod) -> String {
    let mut buf = String::new();

    if let Some(summary) = &method.summary {
        buf.push_str(summary.trim_end_matches(['.', ',']));
        buf.push_str(" as a Stream\n\n");
    }
    if let Some(description) = &method.description {
        buf.push_str(description);
        buf.push_str("\n\n");
    }

    buf.push_str(&format!(
        "Sends repeated `{}` requests to `{}` until there are no more results.\n\n",
        method.method.as_str().to_ascii_uppercase(),
        method.path.to_string(),
    ));

    if method
        .params
        .iter()
        .filter(|param| param.api_name.as_str() != "page_token")
        .filter(|param| param.description.is_some())
        .count()
        > 0
    {
        buf.push_str("Arguments:\n");
        for param in &method.params {
            if param.api_name.as_str() == "page_token" {
                continue;
            }

            buf.push_str(&format!("- `{}`", param.name));
            if let Some(description) = &param.description {
                buf.push_str(": ");
                buf.push_str(description);
            }
            buf.push('\n');
        }
    }

    buf
}

fn sort_params(raw_params: &mut [OperationParameter], names: &[String]) {
    raw_params.sort_by(
        |OperationParameter {
             kind: a_kind,
             api_name: a_name,
             ..
         },
         OperationParameter {
             kind: b_kind,
             api_name: b_name,
             ..
         }| {
            match (a_kind, b_kind) {
                // Path params are first and are in positional order.
                (OperationParameterKind::Path, OperationParameterKind::Path) => {
                    let a_index = names
                        .iter()
                        .position(|x| x == a_name)
                        .unwrap_or_else(|| panic!("{} missing from path", a_name));
                    let b_index = names
                        .iter()
                        .position(|x| x == b_name)
                        .unwrap_or_else(|| panic!("{} missing from path", b_name));
                    a_index.cmp(&b_index)
                }
                (OperationParameterKind::Path, OperationParameterKind::Query(_)) => Ordering::Less,
                (OperationParameterKind::Path, OperationParameterKind::Body(_)) => Ordering::Less,
                (OperationParameterKind::Path, OperationParameterKind::Header(_)) => Ordering::Less,

                // Query params are in lexicographic order.
                (OperationParameterKind::Query(_), OperationParameterKind::Body(_)) => {
                    Ordering::Less
                }
                (OperationParameterKind::Query(_), OperationParameterKind::Query(_)) => {
                    a_name.cmp(b_name)
                }
                (OperationParameterKind::Query(_), OperationParameterKind::Path) => {
                    Ordering::Greater
                }
                (OperationParameterKind::Query(_), OperationParameterKind::Header(_)) => {
                    Ordering::Less
                }

                // Body params are last and should be singular.
                (OperationParameterKind::Body(_), OperationParameterKind::Path) => {
                    Ordering::Greater
                }
                (OperationParameterKind::Body(_), OperationParameterKind::Query(_)) => {
                    Ordering::Greater
                }
                (OperationParameterKind::Body(_), OperationParameterKind::Header(_)) => {
                    Ordering::Greater
                }
                (OperationParameterKind::Body(_), OperationParameterKind::Body(_)) => {
                    panic!("should only be one body")
                }

                // Header params are in lexicographic order.
                (OperationParameterKind::Header(_), OperationParameterKind::Header(_)) => {
                    a_name.cmp(b_name)
                }
                (OperationParameterKind::Header(_), _) => Ordering::Greater,
            }
        },
    );
}

trait ParameterDataExt {
    fn schema(&self) -> Result<&openapiv3::ReferenceOr<openapiv3::Schema>>;
}

impl ParameterDataExt for openapiv3::ParameterData {
    fn schema(&self) -> Result<&openapiv3::ReferenceOr<openapiv3::Schema>> {
        match &self.format {
            openapiv3::ParameterSchemaOrContent::Schema(s) => Ok(s),
            openapiv3::ParameterSchemaOrContent::Content(c) => Err(Error::UnexpectedFormat(
                format!("unexpected content {:#?}", c),
            )),
        }
    }
}<|MERGE_RESOLUTION|>--- conflicted
+++ resolved
@@ -609,14 +609,9 @@
         let MethodSigBody {
             success: success_type,
             error: error_type,
-<<<<<<< HEAD
             build,
             send,
-        } = self.method_sig_body(method, quote! { self }, has_inner)?;
-=======
-            body,
         } = self.method_sig_body(method, quote! { Self }, quote! { self }, has_inner)?;
->>>>>>> cd33fb4f
 
         let method_impl = quote! {
             #[doc = #doc_comment]
@@ -1100,12 +1095,7 @@
 
             #headers_build
 
-<<<<<<< HEAD
-            #client.client
-=======
-            #[allow(unused_mut)]
-            let mut #request_ident = #client_value.client
->>>>>>> cd33fb4f
+            #client_value.client
                 . #method_func (#url_ident)
                 #accept_header
                 #(#body_func)*
@@ -1114,14 +1104,8 @@
                 #websock_hdrs
         };
 
-<<<<<<< HEAD
         // Assumes `request: reqwest::Request`
         let send_impl = quote! {
-            #pre_hook
-            #pre_hook_async
-            let #result_ident = #client.client
-                .execute(request)
-=======
             let info = OperationInfo {
                 operation_id: #operation_id,
             };
@@ -1129,12 +1113,11 @@
             #pre_hook
             #pre_hook_async
             #client_value
-                .pre(&mut #request_ident, &info)
+                .pre(&mut request, &info)
                 .await?;
 
             let #result_ident = #client_value
-                .exec(#request_ident, &info)
->>>>>>> cd33fb4f
+                .exec(request, &info)
                 .await;
 
             #client_value
@@ -1676,19 +1659,14 @@
         let MethodSigBody {
             success,
             error,
-<<<<<<< HEAD
             build,
             send,
-        } = self.method_sig_body(method, quote! { client }, has_inner)?;
-=======
-            body,
         } = self.method_sig_body(
             method,
             quote! { super::Client },
-            quote! { #client_ident },
+            quote! { client },
             has_inner,
         )?;
->>>>>>> cd33fb4f
 
         let send_doc = format!(
             "Sends a `{}` request to `{}`",
