[package]
name = "progenitor-client"
version = "0.6.0"
edition = "2021"
license = "MPL-2.0"
repository = "https://github.com/oxidecomputer/progenitor.git"
description = "An OpenAPI client generator - client support"

[dependencies]
<<<<<<< HEAD
bytes = "1.4.0"
futures-core = "0.3.27"
percent-encoding = "2.2"
reqwest = { version = "0.11.16", default-features = false, features = ["json", "stream", "multipart"] }
=======
bytes = "1.6.0"
futures-core = "0.3.30"
percent-encoding = "2.3"
reqwest = { version = "0.11.27", default-features = false, features = ["json", "stream"] }
>>>>>>> 7aa3cc51
serde = "1.0"
serde_json = "1.0"
serde_urlencoded = "0.7.1"<|MERGE_RESOLUTION|>--- conflicted
+++ resolved
@@ -7,17 +7,10 @@
 description = "An OpenAPI client generator - client support"
 
 [dependencies]
-<<<<<<< HEAD
-bytes = "1.4.0"
-futures-core = "0.3.27"
-percent-encoding = "2.2"
-reqwest = { version = "0.11.16", default-features = false, features = ["json", "stream", "multipart"] }
-=======
 bytes = "1.6.0"
 futures-core = "0.3.30"
 percent-encoding = "2.3"
-reqwest = { version = "0.11.27", default-features = false, features = ["json", "stream"] }
->>>>>>> 7aa3cc51
+reqwest = { version = "0.11.27", default-features = false, features = ["json", "stream", "multipart"] }
 serde = "1.0"
 serde_json = "1.0"
 serde_urlencoded = "0.7.1"