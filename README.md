# Progenitor

Progenitor is a Rust crate for generating opinionated clients from API
descriptions in the OpenAPI 3.0.x specification. It makes use of Rust
futures for `async` API calls and `Streams` for paginated interfaces.

It generates a type called `Client` with methods that correspond to the
operations specified in the OpenAPI document.

Progenitor can also generate a CLI to interact with an OpenAPI service
instance, and [`httpmock`](https://crates.io/crates/httpmock) helpers to
create a strongly typed mock of the OpenAPI service.

The primary target is OpenAPI documents emitted by
[Dropshot](https://github.com/oxidecomputer/dropshot)-generated APIs, but it
can be used for many OpenAPI documents. As OpenAPI covers a wide range of APIs,
Progenitor may fail for some OpenAPI documents. If you encounter a problem, you
can help the project by filing an issue that includes the OpenAPI document that
produced the problem.

## Using Progenitor

There are three different ways of using the `progenitor` crate. The one you
choose will depend on your use case and preferences.

### Macro

The simplest way to use Progenitor is via its `generate_api!` macro.

In a source file (often `main.rs`, `lib.rs`, or `mod.rs`) simply invoke the
macro:

```rust
generate_api!("path/to/openapi_document.json");
```

You'll need to add the following to `Cargo.toml`:

```toml
[dependencies]
<<<<<<< HEAD
+futures = "0.3"
+progenitor = { git = "https://github.com/oxidecomputer/progenitor" }
+reqwest = { version = "0.11", features = ["json", "stream", "multipart"] }
+serde = { version = "1.0", features = ["derive"] }
=======
futures = "0.3"
progenitor = { git = "https://github.com/oxidecomputer/progenitor" }
reqwest = { version = "0.11", features = ["json", "stream"] }
serde = { version = "1.0", features = ["derive"] }
>>>>>>> 7aa3cc51
```

In addition, if the OpenAPI document contains string types with the `format`
field set to `date` or `date-time`, include

```toml
[dependencies]
chrono = { version = "0.4", features = ["serde"] }
```

Similarly, if there is a `format` field set to `uuid`:

```toml
[dependencies]
uuid = { version = "1.0.0", features = ["serde", "v4"] }
```

And if there are any websocket channel endpoints:

```toml
[dependencies]
base64 = "0.21"
rand = "0.8"
```

If types include regular expression validation:

```toml
[dependencies]
regress = "0.4.1"
```

The macro has some additional fancy options to control the generated code:

```rust
generate_api!(
    spec = "path/to/openapi_document.json",      // The OpenAPI document
    interface = Builder,                         // Choose positional (default) or builder style
    tags = Separate,                             // Tags may be Merged or Separate (default)
    inner_type = my_client::InnerType,           // Client inner type available to pre and post hooks
    pre_hook = closure::or::path::to::function,  // Hook invoked before issuing the HTTP request
    post_hook = closure::or::path::to::function, // Hook invoked prior to receiving the HTTP response
    derives = [ schemars::JsonSchema ],          // Additional derive macros applied to generated types
);
```

Note that the macro will be re-evaluated when the `spec` OpenAPI document
changes (when its mtime is updated).

### `build.rs`

Progenitor includes an interface appropriate for use in a
[`build.rs`](https://doc.rust-lang.org/cargo/reference/build-scripts.html)
file. While slightly more onerous than the macro, a builder has the advantage of making the generated code visible.
The capability of generating a CLI and `httpmock` helpers is only available using `build.rs`
and the `Generator` functions `cli` and `httpmock` respectively.

The `build.rs` file should look something like this:

```rust
fn main() {
    let src = "../sample_openapi/keeper.json";
    println!("cargo:rerun-if-changed={}", src);
    let file = std::fs::File::open(src).unwrap();
    let spec = serde_json::from_reader(file).unwrap();
    let mut generator = progenitor::Generator::default();

    let tokens = generator.generate_tokens(&spec).unwrap();
    let ast = syn::parse2(tokens).unwrap();
    let content = prettyplease::unparse(&ast);

    let mut out_file = std::path::Path::new(&std::env::var("OUT_DIR").unwrap()).to_path_buf();
    out_file.push("codegen.rs");

    std::fs::write(out_file, content).unwrap();
}
```

In a source file (often `main.rs`, `lib.rs`, or `mod.rs`) include the generated
code:

```rust
include!(concat!(env!("OUT_DIR"), "/codegen.rs"));
```

You'll need to add the following to `Cargo.toml`:

```toml
[dependencies]
<<<<<<< HEAD
+futures = "0.3"
+progenitor-client = { git = "https://github.com/oxidecomputer/progenitor" }
+reqwest = { version = "0.11", features = ["json", "stream", "multipart"] }
+serde = { version = "1.0", features = ["derive"] }
=======
futures = "0.3"
progenitor-client = { git = "https://github.com/oxidecomputer/progenitor" }
reqwest = { version = "0.11", features = ["json", "stream"] }
serde = { version = "1.0", features = ["derive"] }
>>>>>>> 7aa3cc51

[build-dependencies]
prettyplease = "0.1.25"
progenitor = { git = "https://github.com/oxidecomputer/progenitor" }
serde_json = "1.0"
syn = "1.0"
```

(`chrono`, `uuid`, `base64`, and `rand` as above)

Note that `progenitor` is used by `build.rs`, but the generated code required
`progenitor-client`.

### Static Crate

Progenitor can be run to emit a stand-alone crate for the generated client.
This ensures no unexpected changes (e.g. from updates to progenitor). It is
however, the most manual way to use Progenitor.

Usage:

```
cargo progenitor

Options:
    -i INPUT            OpenAPI definition document (JSON or YAML)
    -o OUTPUT           Generated Rust crate directory
    -n CRATE            Target Rust crate name
    -v VERSION          Target Rust crate version
```

For example:

```
cargo install cargo-progenitor
cargo progenitor -i sample_openapi/keeper.json -o keeper -n keeper -v 0.1.0
```

... or within the repo:
```
cargo run --bin cargo-progenitor -- progenitor -i sample_openapi/keeper.json -o keeper -n keeper -v 0.1.0
```

This will produce a package in the specified directory.

Options `--license` and `--registry-name` may also be used to improve metadata
before publishing the static crate.

The output will use the published `progenitor-client` crate by default
if progenitor was built from a released version.  However, when using progenitor
built from the repository, the `progenitor-client` will be inlined into the
static crate by default.  The command line flag `--include-client` can be used
to override the default behaviour.

To ensure the output has no persistent dependency on Progenitor, enable `--include-client`.

Here is an excerpt from the emitted `Cargo.toml`:

```toml
[dependencies]
bytes = "1.3.0"
chrono = { version = "0.4.23", default-features=false, features = ["serde"] }
futures-core = "0.3.25"
percent-encoding = "2.2.0"
reqwest = { version = "0.11.13", default-features=false, features = ["json", "stream", "multipart"] }
serde = { version = "1.0.152", features = ["derive"] }
serde_urlencoded = "0.7.1"
```

The dependency versions in the generated `Cargo.toml` are the same as the
versions that were used when progenitor was built.

Note that there is a dependency on `percent-encoding` which macro- and
build.rs-generated clients is included from `progenitor-client`.

## Generation Styles

Progenitor can generate two distinct interface styles: positional and builder
(described below). The choice is simply a matter of preference that many vary
by API and taste.

## Positional (current default)

The "positional" style generates `Client` methods that accept parameters in
order, for example:

```rust
impl Client {
    pub async fn instance_create<'a>(
        &'a self,
        organization_name: &'a types::Name,
        project_name: &'a types::Name,
        body: &'a types::InstanceCreate,
    ) -> Result<ResponseValue<types::Instance>, Error<types::Error>> {
        // ...
    }
}
```

A caller invokes this interface by specifying parameters by position:

```rust
let result = client.instance_create(org, proj, body).await?;
```

Note that the type of each parameter must match precisely--no conversion is
done implicitly.

## Builder

The "builder" style generates `Client` methods that produce a builder struct.
API parameters are applied to that builder, and then the builder is executed
(via a `send` method). The code is more extensive and more complex to enable
simpler and more legible consumers:

```rust
impl Client
    pub fn instance_create(&self) -> builder::InstanceCreate {
        builder::InstanceCreate::new(self)
    }
}

mod builder {
    pub struct InstanceCreate<'a> {
        client: &'a super::Client,
        organization_name: Result<types::Name, String>,
        project_name: Result<types::Name, String>,
        body: Result<types::InstanceCreate, String>,
    }

    impl<'a> InstanceCreate<'a> {
        pub fn new(client: &'a super::Client) -> Self {
            // ...
        }

        pub fn organization_name<V>(mut self, value: V) -> Self
        where
            V: TryInto<types::Name>,
        {
            // ...
        }

        pub fn project_name<V>(mut self, value: V) -> Self
        where
            V: TryInto<types::Name>,
        {
            // ...
        }

        pub fn body<V>(mut self, value: V) -> Self
        where
            V: TryInto<types::InstanceCreate>,
        {
            // ...
        }

        pub async fn send(self) ->
            Result<ResponseValue<types::Instance>, Error<types::Error>>
        {
            // ...
        }
    }
}
```

Note that, unlike positional generation, consumers can supply compatible
(rather than invariant) parameters:

```rust
let result = client
    .instance_create()
    .organization_name("org")
    .project_name("proj")
    .body(body)
    .send()
    .await?;
```

The string parameters will implicitly have `TryFrom::try_from()` invoked on
them. Failed conversions or missing required parameters will result in an
`Error` result from the `send()` call.

Generated `struct` types also have builders so that the `body` parameter can be
constructed inline:

```rust
let result = client
    .instance_create()
    .organization_name("org")
    .project_name("proj")
    .body(types::InstanceCreate::builder()
        .name("...")
        .description("...")
        .hostname("...")
        .ncpus(types::InstanceCpuCount(4))
        .memory(types::ByteCount(1024 * 1024 * 1024)),
    )
    .send()
    .await?;
```

Consumers do not need to specify parameters and struct properties that are not
required or for which the API specifies defaults. Neat!<|MERGE_RESOLUTION|>--- conflicted
+++ resolved
@@ -38,17 +38,10 @@
 
 ```toml
 [dependencies]
-<<<<<<< HEAD
-+futures = "0.3"
-+progenitor = { git = "https://github.com/oxidecomputer/progenitor" }
-+reqwest = { version = "0.11", features = ["json", "stream", "multipart"] }
-+serde = { version = "1.0", features = ["derive"] }
-=======
 futures = "0.3"
 progenitor = { git = "https://github.com/oxidecomputer/progenitor" }
-reqwest = { version = "0.11", features = ["json", "stream"] }
+reqwest = { version = "0.11", features = ["json", "stream", "multipart"] }
 serde = { version = "1.0", features = ["derive"] }
->>>>>>> 7aa3cc51
 ```
 
 In addition, if the OpenAPI document contains string types with the `format`
@@ -138,17 +131,10 @@
 
 ```toml
 [dependencies]
-<<<<<<< HEAD
-+futures = "0.3"
-+progenitor-client = { git = "https://github.com/oxidecomputer/progenitor" }
-+reqwest = { version = "0.11", features = ["json", "stream", "multipart"] }
-+serde = { version = "1.0", features = ["derive"] }
-=======
 futures = "0.3"
 progenitor-client = { git = "https://github.com/oxidecomputer/progenitor" }
-reqwest = { version = "0.11", features = ["json", "stream"] }
+reqwest = { version = "0.11", features = ["json", "stream","multipart"] }
 serde = { version = "1.0", features = ["derive"] }
->>>>>>> 7aa3cc51
 
 [build-dependencies]
 prettyplease = "0.1.25"
